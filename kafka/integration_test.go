/**
 * Copyright 2016 Confluent Inc.
 *
 * Licensed under the Apache License, Version 2.0 (the "License");
 * you may not use this file except in compliance with the License.
 * You may obtain a copy of the License at
 *
 * http://www.apache.org/licenses/LICENSE-2.0
 *
 * Unless required by applicable law or agreed to in writing, software
 * distributed under the License is distributed on an "AS IS" BASIS,
 * WITHOUT WARRANTIES OR CONDITIONS OF ANY KIND, either express or implied.
 * See the License for the specific language governing permissions and
 * limitations under the License.
 */

package kafka

import (
	"context"
	"encoding/binary"
	"fmt"
	"math/rand"
	"path"
	"reflect"
	"runtime"
	"sort"
	"testing"
	"time"

	"github.com/stretchr/testify/suite"
	testcontainers "github.com/testcontainers/testcontainers-go"
)

// producer test control
type producerCtrl struct {
	silent        bool
	withDr        bool // use delivery channel
	batchProducer bool // enable batch producer
}

// define commitMode with constants
type commitMode string

const (
	ViaCommitMessageAPI = "CommitMessage"
	ViaCommitOffsetsAPI = "CommitOffsets"
	ViaCommitAPI        = "Commit"
)

// consumer test control
type consumerCtrl struct {
	autoCommit bool // set enable.auto.commit property
	useChannel bool
	commitMode commitMode // which commit api to use
}

type testmsgType struct {
	msg           Message
	expectedError Error
}

// msgtracker tracks messages
type msgtracker struct {
	t      *testing.T
	msgcnt int64
	errcnt int64 // count of failed messages
	msgs   []*Message
}

// msgtrackerStart sets up a new message tracker
func msgtrackerStart(t *testing.T, expectedCnt int) (mt msgtracker) {
	mt = msgtracker{t: t}
	mt.msgs = make([]*Message, expectedCnt)
	return mt
}

// findConsumerGroupListings returns the ConsumerGroupListing for a group with name `group`
// from a slice of ConsumerGroupListings, and nil otherwise.
func findConsumerGroupListing(groups []ConsumerGroupListing, group string) *ConsumerGroupListing {
	for _, groupInfo := range groups {
		if groupInfo.GroupID == group {
			return &groupInfo
		}
	}
	return nil
}

// findConsumerGroupListings returns the ConsumerGroupDescription for a group with name `group`
// from a slice of ConsumerGroupDescription, and nil otherwise.
func findConsumerGroupDescription(groups []ConsumerGroupDescription, group string) *ConsumerGroupDescription {
	for _, groupInfo := range groups {
		if groupInfo.GroupID == group {
			return &groupInfo
		}
	}
	return nil
}

// checkGroupDesc is a helper function to check the validity of a ConsumerGroupDescription.
// We can't directly use DeepEqual because some fields/slice orders change with every run.
func checkGroupDesc(
	groupDesc *ConsumerGroupDescription, state ConsumerGroupState, group string,
	protocol string, clientIDToPartitions map[string][]TopicPartition) bool {
	if groupDesc.GroupID != group ||
		groupDesc.State != state ||
		groupDesc.Error.Code() != ErrNoError ||
		groupDesc.PartitionAssignor != protocol ||
		// We can't check exactly the Broker information, but we add a check for the zero-value of the Host.
		groupDesc.Coordinator.Host == "" ||
		// We will run all our tests on non-simple consumer groups only.
		groupDesc.IsSimpleConsumerGroup ||
		len(groupDesc.Members) != len(clientIDToPartitions) {
		return false
	}

	for _, member := range groupDesc.Members {
		if partitions, ok := clientIDToPartitions[member.ClientID]; !ok ||
			!reflect.DeepEqual(partitions, member.Assignment.TopicPartitions) {
			return false
		}
	}

	return true
}

var testMsgsInit = false
var p0TestMsgs []*testmsgType // partition 0 test messages
// pAllTestMsgs holds messages for various partitions including PartitionAny and  invalid partitions
var pAllTestMsgs []*testmsgType

// createTestMessages populates p0TestMsgs and pAllTestMsgs
func createTestMessages() {

	if testMsgsInit {
		return
	}
	defer func() { testMsgsInit = true }()

	testmsgs := make([]*testmsgType, 100)
	i := 0

	// a test message with default initialization
	testmsgs[i] = &testmsgType{msg: Message{TopicPartition: TopicPartition{Topic: &testconf.Topic, Partition: 0}}}
	i++

	// a test message for partition 0 with only Opaque specified
	testmsgs[i] = &testmsgType{msg: Message{TopicPartition: TopicPartition{Topic: &testconf.Topic, Partition: 0},
		Opaque: fmt.Sprintf("Op%d", i),
	}}
	i++

	// a test message for partition 0 with empty Value and Keys
	testmsgs[i] = &testmsgType{msg: Message{TopicPartition: TopicPartition{Topic: &testconf.Topic, Partition: 0},
		Value:  []byte(""),
		Key:    []byte(""),
		Opaque: fmt.Sprintf("Op%d", i),
	}}
	i++

	// a test message for partition 0 with Value, Key, and Opaque
	testmsgs[i] = &testmsgType{msg: Message{TopicPartition: TopicPartition{Topic: &testconf.Topic, Partition: 0},
		Value:  []byte(fmt.Sprintf("value%d", i)),
		Key:    []byte(fmt.Sprintf("key%d", i)),
		Opaque: fmt.Sprintf("Op%d", i),
	}}
	i++

	// a test message for partition 0 without  Value
	testmsgs[i] = &testmsgType{msg: Message{TopicPartition: TopicPartition{Topic: &testconf.Topic, Partition: 0},
		Key:    []byte(fmt.Sprintf("key%d", i)),
		Opaque: fmt.Sprintf("Op%d", i),
	}}
	i++

	// a test message for partition 0 without Key
	testmsgs[i] = &testmsgType{msg: Message{TopicPartition: TopicPartition{Topic: &testconf.Topic, Partition: 0},
		Value:  []byte(fmt.Sprintf("value%d", i)),
		Opaque: fmt.Sprintf("Op%d", i),
	}}
	i++

	p0TestMsgs = testmsgs[:i]

	// a test message for PartitonAny with Value, Key, and Opaque
	testmsgs[i] = &testmsgType{msg: Message{TopicPartition: TopicPartition{Topic: &testconf.Topic, Partition: PartitionAny},
		Value:  []byte(fmt.Sprintf("value%d", i)),
		Key:    []byte(fmt.Sprintf("key%d", i)),
		Opaque: fmt.Sprintf("Op%d", i),
	}}
	i++

	// a test message for a non-existent partition with Value, Key, and Opaque.
	// It should generate ErrUnknownPartition
	testmsgs[i] = &testmsgType{expectedError: Error{code: ErrUnknownPartition},
		msg: Message{TopicPartition: TopicPartition{Topic: &testconf.Topic, Partition: int32(10000)},
			Value:  []byte(fmt.Sprintf("value%d", i)),
			Key:    []byte(fmt.Sprintf("key%d", i)),
			Opaque: fmt.Sprintf("Op%d", i),
		}}
	i++

	pAllTestMsgs = testmsgs[:i]
}

// consume messages through the Poll() interface
func eventTestPollConsumer(c *Consumer, mt *msgtracker, expCnt int) {
	for true {
		ev := c.Poll(100)
		if ev == nil {
			// timeout
			continue
		}
		if !handleTestEvent(c, mt, expCnt, ev) {
			break
		}
	}
}

// consume messages through the Events channel
func eventTestChannelConsumer(c *Consumer, mt *msgtracker, expCnt int) {
	for ev := range c.Events() {
		if !handleTestEvent(c, mt, expCnt, ev) {
			break
		}
	}
}

// handleTestEvent returns false if processing should stop, else true. Tracks the message received
func handleTestEvent(c *Consumer, mt *msgtracker, expCnt int, ev Event) bool {
	switch e := ev.(type) {
	case *Message:
		if e.TopicPartition.Error != nil {
			mt.t.Errorf("Error: %v", e.TopicPartition)
		}
		mt.msgs[mt.msgcnt] = e
		mt.msgcnt++
		if mt.msgcnt >= int64(expCnt) {
			return false
		}
	case PartitionEOF:
		break // silence
	default:
		mt.t.Fatalf("Consumer error: %v", e)
	}
	return true

}

// delivery event handler. Tracks the message received
func deliveryTestHandler(t *testing.T, expCnt int64, deliveryChan chan Event, mt *msgtracker, doneChan chan int64) {

	for ev := range deliveryChan {
		m, ok := ev.(*Message)
		if !ok {
			continue
		}

		mt.msgs[mt.msgcnt] = m
		mt.msgcnt++

		if m.TopicPartition.Error != nil {
			mt.errcnt++
			// log it and check it later
			t.Logf("Message delivery error: %v", m.TopicPartition)
		}

		t.Logf("Delivered %d/%d to %s, error count %d", mt.msgcnt, expCnt, m.TopicPartition, mt.errcnt)

		if mt.msgcnt >= expCnt {
			break
		}

	}

	doneChan <- mt.msgcnt
	close(doneChan)
}

// producerTest produces messages in <testmsgs> to topic. Verifies delivered messages
func producerTest(t *testing.T, testname string, testmsgs []*testmsgType, pc producerCtrl, produceFunc func(p *Producer, m *Message, drChan chan Event)) {

	if testmsgs == nil {
		createTestMessages()
		testmsgs = pAllTestMsgs
	}

	//get the number of messages prior to producing more messages
	prerunMsgCnt, err := getMessageCountInTopic(testconf.Topic)
	if err != nil {
		t.Fatalf("Cannot get message count, Error: %s\n", err)
	}

	conf := ConfigMap{"bootstrap.servers": testconf.Brokers,
		"go.batch.producer":            pc.batchProducer,
		"go.delivery.reports":          pc.withDr,
		"queue.buffering.max.messages": len(testmsgs),
		"acks":                         "all"}

	conf.updateFromTestconf()

	p, err := NewProducer(&conf)
	if err != nil {
		panic(err)
	}

	mt := msgtrackerStart(t, len(testmsgs))

	var doneChan chan int64
	var drChan chan Event

	if pc.withDr {
		doneChan = make(chan int64)
		drChan = p.Events()
		go deliveryTestHandler(t, int64(len(testmsgs)), p.Events(), &mt, doneChan)
	}

	if !pc.silent {
		t.Logf("%s: produce %d messages", testname, len(testmsgs))
	}

	for i := 0; i < len(testmsgs); i++ {
		t.Logf("producing message %d: %v\n", i, testmsgs[i].msg)
		produceFunc(p, &testmsgs[i].msg, drChan)
	}

	if !pc.silent {
		t.Logf("produce done")
	}

	// Wait for messages in-flight and in-queue to get delivered.
	if !pc.silent {
		t.Logf("%s: %d messages in queue", testname, p.Len())
	}

	r := p.Flush(10000)
	if r > 0 {
		t.Errorf("%s: %d messages remains in queue after Flush()", testname, r)
	}

	if pc.withDr {
		mt.msgcnt = <-doneChan
	} else {
		mt.msgcnt = int64(len(testmsgs))
	}

	if !pc.silent {
		t.Logf("delivered %d messages\n", mt.msgcnt)
	}

	p.Close()

	//get the number of messages afterward
	postrunMsgCnt, err := getMessageCountInTopic(testconf.Topic)
	if err != nil {
		t.Fatalf("Cannot get message count, Error: %s\n", err)
	}

	if !pc.silent {
		t.Logf("prerun message count: %d,  postrun count %d, delta: %d\n", prerunMsgCnt, postrunMsgCnt, postrunMsgCnt-prerunMsgCnt)
		t.Logf("deliveried message count: %d,  error message count %d\n", mt.msgcnt, mt.errcnt)

	}

	// verify the count and messages only if we get the delivered messages
	if pc.withDr {
		if int64(postrunMsgCnt-prerunMsgCnt) != (mt.msgcnt - mt.errcnt) {
			t.Errorf("Expected topic message count %d, got %d\n", prerunMsgCnt+int(mt.msgcnt-mt.errcnt), postrunMsgCnt)
		}

		verifyMessages(t, mt.msgs, testmsgs)
	}
}

// consumerTest consumes messages from a pre-primed (produced to) topic.
// assignmentStrategy may be "" to use the default strategy.
func consumerTest(t *testing.T, testname string, assignmentStrategy string, msgcnt int, cc consumerCtrl, consumeFunc func(c *Consumer, mt *msgtracker, expCnt int), rebalanceCb func(c *Consumer, event Event) error) {

	if msgcnt == 0 {
		createTestMessages()
		producerTest(t, "Priming producer", p0TestMsgs, producerCtrl{},
			func(p *Producer, m *Message, drChan chan Event) {
				p.ProduceChannel() <- m
			})
		msgcnt = len(p0TestMsgs)
	}

	conf := ConfigMap{"bootstrap.servers": testconf.Brokers,
		"go.events.channel.enable": cc.useChannel,
		"group.id": testconf.GroupID +
			fmt.Sprintf("-%d", rand.Intn(1000000)),
		"session.timeout.ms":  6000,
		"api.version.request": "true",
		"enable.auto.commit":  cc.autoCommit,
		"debug":               ",",
		"auto.offset.reset":   "earliest"}
	if assignmentStrategy != "" {
		conf["partition.assignment.strategy"] = assignmentStrategy
	}

	conf.updateFromTestconf()

	c, err := NewConsumer(&conf)

	if err != nil {
		panic(err)
	}
	defer c.Close()

	expCnt := msgcnt
	mt := msgtrackerStart(t, expCnt)

	t.Logf("%s, expecting %d messages", testname, expCnt)
	c.Subscribe(testconf.Topic, rebalanceCb)

	consumeFunc(c, &mt, expCnt)

	//test commits
	switch cc.commitMode {
	case ViaCommitMessageAPI:
		// verify CommitMessage() API
		for _, message := range mt.msgs {
			_, commitErr := c.CommitMessage(message)
			if commitErr != nil {
				t.Errorf("Cannot commit message. Error: %s\n", commitErr)
			}
		}
	case ViaCommitOffsetsAPI:
		// verify CommitOffset
		partitions := make([]TopicPartition, len(mt.msgs))
		for index, message := range mt.msgs {
			partitions[index] = message.TopicPartition
		}
		_, commitErr := c.CommitOffsets(partitions)
		if commitErr != nil {
			t.Errorf("Failed to commit using CommitOffsets. Error: %s\n", commitErr)
		}
	case ViaCommitAPI:
		// verify Commit() API
		_, commitErr := c.Commit()
		if commitErr != nil {
			t.Errorf("Failed to commit. Error: %s", commitErr)
		}

	}

	// Trigger RevokePartitions
	c.Unsubscribe()

	// Handle RevokePartitions
	c.Poll(500)

}

// use opaque string to locate the matching test message for message verification
func findExpectedMessage(expected []*testmsgType, opaque string) *testmsgType {
	for i, m := range expected {
		if expected[i].msg.Opaque != nil && expected[i].msg.Opaque.(string) == opaque {
			return m
		}
	}
	return nil
}

// verify the message content against the expected
func verifyMessages(t *testing.T, msgs []*Message, expected []*testmsgType) {
	if len(msgs) != len(expected) {
		t.Errorf("Expected %d messages, got %d instead\n", len(expected), len(msgs))
		return
	}
	for _, m := range msgs {
		if m.Opaque == nil {
			continue // No way to look up the corresponding expected message, let it go
		}
		testmsg := findExpectedMessage(expected, m.Opaque.(string))
		if testmsg == nil {
			t.Errorf("Cannot find a matching expected message for message %v\n", m)
			continue
		}
		em := testmsg.msg
		if m.TopicPartition.Error != nil {
			if m.TopicPartition.Error != testmsg.expectedError {
				t.Errorf("Expected error %s, but got error %s\n", testmsg.expectedError, m.TopicPartition.Error)
			}
			continue
		}

		// check partition
		if em.TopicPartition.Partition == PartitionAny {
			if m.TopicPartition.Partition < 0 {
				t.Errorf("Expected partition %d, got %d\n", em.TopicPartition.Partition, m.TopicPartition.Partition)
			}
		} else if em.TopicPartition.Partition != m.TopicPartition.Partition {
			t.Errorf("Expected partition %d, got %d\n", em.TopicPartition.Partition, m.TopicPartition.Partition)
		}

		//check Key, Value, and Opaque
		if string(m.Key) != string(em.Key) {
			t.Errorf("Expected Key %v, got %v\n", m.Key, em.Key)
		}
		if string(m.Value) != string(em.Value) {
			t.Errorf("Expected Value %v, got %v\n", m.Value, em.Value)
		}
		if m.Opaque.(string) != em.Opaque.(string) {
			t.Errorf("Expected Opaque %v, got %v\n", m.Opaque, em.Opaque)
		}

	}
}

// test consumer APIs with various message commit modes
func consumerTestWithCommits(t *testing.T, testname string, assignmentStrategy string, msgcnt int, useChannel bool, consumeFunc func(c *Consumer, mt *msgtracker, expCnt int), rebalanceCb func(c *Consumer, event Event) error) {
	consumerTest(t, testname+" auto commit", assignmentStrategy,
		msgcnt, consumerCtrl{useChannel: useChannel, autoCommit: true}, consumeFunc, rebalanceCb)

	consumerTest(t, testname+" using CommitMessage() API", assignmentStrategy,
		msgcnt, consumerCtrl{useChannel: useChannel, commitMode: ViaCommitMessageAPI}, consumeFunc, rebalanceCb)

	consumerTest(t, testname+" using CommitOffsets() API", assignmentStrategy,
		msgcnt, consumerCtrl{useChannel: useChannel, commitMode: ViaCommitOffsetsAPI}, consumeFunc, rebalanceCb)

	consumerTest(t, testname+" using Commit() API", assignmentStrategy,

		msgcnt, consumerCtrl{useChannel: useChannel, commitMode: ViaCommitAPI}, consumeFunc, rebalanceCb)

}

func validateTopicResult(t *testing.T, result []TopicResult, expError map[string]Error) {
	for _, res := range result {
		exp, ok := expError[res.Topic]
		if !ok {
			t.Errorf("Result for unexpected topic %s", res)
			continue
		}

		if res.Error.Code() != exp.Code() {
			t.Errorf("Topic %s: expected \"%s\", got \"%s\"",
				res.Topic, exp, res.Error)
			continue
		}

		t.Logf("Topic %s: matched expected \"%s\"", res.Topic, res.Error)
	}
}

func validateConfig(t *testing.T, results []ConfigResourceResult, expResults []ConfigResourceResult, checkConfigEntries bool) {

	_, file, line, _ := runtime.Caller(1)
	caller := fmt.Sprintf("%s:%d", path.Base(file), line)

	if len(results) != len(expResults) {
		t.Fatalf("%s: Expected %d results, got %d: %v", caller, len(expResults), len(results), results)
	}

	for i, result := range results {
		expResult := expResults[i]

		if result.Error.Code() != expResult.Error.Code() {
			t.Errorf("%s: %v: Expected %v, got %v", caller, result, expResult.Error.Code(), result.Error.Code())
			continue
		}

		if !checkConfigEntries {
			continue
		}

		matchCnt := 0
		for _, expEntry := range expResult.Config {

			entry, ok := result.Config[expEntry.Name]
			if !ok {
				t.Errorf("%s: %v: expected config %s not found in result", caller, result, expEntry.Name)
				continue
			}

			if entry.Value != expEntry.Value {
				t.Errorf("%s: %v: expected config %s to have value \"%s\", not \"%s\"", caller, result, expEntry.Name, expEntry.Value, entry.Value)
				continue
			}

			matchCnt++
		}

		if matchCnt != len(expResult.Config) {
			t.Errorf("%s: %v: only %d/%d expected configs matched", caller, result, matchCnt, len(expResult.Config))
		}
	}

	if t.Failed() {
		t.Fatalf("%s: ConfigResourceResult validation failed: see previous errors", caller)
	}
}

type IntegrationTestSuite struct {
	suite.Suite
	compose *testcontainers.LocalDockerCompose
}

func (its *IntegrationTestSuite) TearDownSuite() {
	if testconf.Docker && its.compose != nil {
		its.compose.Down()
	}
}

// TestConsumerSeekPartitions tests seeking of partitions using SeekPartitions().
func (its *IntegrationTestSuite) TestConsumerSeekPartitions() {
	t := its.T()

	numMessages := 10 // should be more than or equal to 2.

	// Produce `numMessages` messages to Topic.
	conf := ConfigMap{"bootstrap.servers": testconf.Brokers}
	conf.updateFromTestconf()

	producer, err := NewProducer(&conf)
	if err != nil {
		t.Fatalf("Failed to create producer: %s", err)
	}

	for idx := 0; idx < numMessages; idx++ {
		if err = producer.Produce(&Message{
			TopicPartition: TopicPartition{Topic: &testconf.Topic, Partition: 0},
		}, nil); err != nil {
			t.Fatalf("Failed to produce message: %s", err)
		}
	}

	producer.Flush(10 * 1000)
	producer.Close()

	// Assign partition, seek to `numMessages`/2, and check by reading the message.
	conf = ConfigMap{
		"bootstrap.servers": testconf.Brokers,
		"group.id":          testconf.GroupID,
		"auto.offset.reset": "end",
	}
	conf.updateFromTestconf()

	consumer, err := NewConsumer(&conf)
	if err != nil {
		t.Fatalf("Failed to create consumer: %s", err)
	}

	tps := []TopicPartition{
		{Topic: &testconf.Topic, Partition: 0},
	}
	err = consumer.Assign(tps)
	if err != nil {
		t.Fatalf("Failed to assign partition: %s", err)
	}

	var leaderEpoch int32 = 0
	tps[0].Offset = Offset(numMessages / 2)
	tps[0].LeaderEpoch = &leaderEpoch
	seekedPartitions, err := consumer.SeekPartitions(tps)
	if err != nil {
		t.Errorf("SeekPartitions failed: %s", err)
	}
	if len(seekedPartitions) != len(tps) {
		t.Errorf(
			"SeekPartitions should return result for %d partitions, %d returned",
			len(tps), len(seekedPartitions))
	}
	for _, seekedPartition := range seekedPartitions {
		if seekedPartition.Error != nil {
			t.Errorf("Seek error for partition %v", seekedPartition)
		}
	}

	msg, err := consumer.ReadMessage(10 * time.Second)
	if err != nil {
		t.Fatalf("ReadMessage failed: %s", err)
	}
	if msg.TopicPartition.Offset != Offset(numMessages/2) {
		t.Errorf("Expected offset of read message is %d, got %d",
			numMessages/2, msg.TopicPartition.Offset)
	}

	if msg.TopicPartition.LeaderEpoch == nil {
		t.Errorf("Expected leader epoch got nil")
		return
	}

	if *msg.TopicPartition.LeaderEpoch != 0 {
		t.Errorf("Expected leader epoch of read message is %d, got %d",
			0, *msg.TopicPartition.LeaderEpoch)
	}
}

// TestAdminClient_DeleteConsumerGroups verifies the working of the
// DeleteConsumerGroups API in the admin client.
// It does so by listing consumer groups before/after deletion.
func (its *IntegrationTestSuite) TestAdminClient_DeleteConsumerGroups() {
	t := its.T()
	if testconf.Semaphore {
		t.Skipf("Skipping TestAdminClient_DeleteConsumerGroups since it is flaky[Does not run when tested with all the other integration tests]")
		return
	}
	rand.Seed(time.Now().Unix())

	// Generating new groupID to ensure a fresh group is created.
	groupID := fmt.Sprintf("%s-%d", testconf.GroupID, rand.Int())

	ac := createAdminClient(t)
	defer ac.Close()

	// Check that our group is not present initially.
	ctx, cancel := context.WithTimeout(context.Background(), time.Second*30)
	defer cancel()
	listGroupResult, err := ac.ListConsumerGroups(ctx, SetAdminRequestTimeout(30*time.Second))
	if err != nil {
		t.Errorf("Error listing consumer groups %s\n", err)
		return
	}

	if findConsumerGroupListing(listGroupResult.Valid, groupID) != nil {
		t.Errorf("Consumer group present before consumer created: %s\n", groupID)
		return
	}

	ctx, cancel = context.WithTimeout(context.Background(), time.Second*30)
	defer cancel()

	// Create consumer
	config := &ConfigMap{
		"bootstrap.servers":        testconf.Brokers,
		"group.id":                 groupID,
		"auto.offset.reset":        "earliest",
		"enable.auto.offset.store": false,
	}
	config.updateFromTestconf()
	consumer, err := NewConsumer(config)
	if err != nil {
		t.Errorf("Failed to create consumer: %s\n", err)
		return
	}
	consumerClosed := false
	defer func() {
		if !consumerClosed {
			consumer.Close()
		}
	}()

	if err := consumer.Subscribe(testconf.Topic, nil); err != nil {
		t.Errorf("Failed to subscribe to %s: %s\n", testconf.Topic, err)
		return
	}

	// This ReadMessage gives some time for the rebalance to happen.
	_, err = consumer.ReadMessage(5 * time.Second)
	if err != nil && err.(Error).Code() != ErrTimedOut {
		t.Errorf("Failed while reading message: %s\n", err)
		return
	}

	// Check that the group exists.
	ctx, cancel = context.WithTimeout(context.Background(), time.Second*30)
	defer cancel()
	listGroupResult, err = ac.ListConsumerGroups(ctx, SetAdminRequestTimeout(30*time.Second))
	if err != nil {
		t.Errorf("Error listing consumer groups %s\n", err)
		return
	}

	if findConsumerGroupListing(listGroupResult.Valid, groupID) == nil {
		t.Errorf("Consumer group %s should be present\n", groupID)
		return
	}

	ctx, cancel = context.WithTimeout(context.Background(), time.Second*30)
	defer cancel()

	// Try deleting the group while consumer is active. It should fail.
	result, err := ac.DeleteConsumerGroups(ctx, []string{groupID})
	if err != nil {
		t.Errorf("DeleteConsumerGroups() failed: %s", err)
		return
	}
	resultGroups := result.ConsumerGroupResults

	if len(resultGroups) != 1 || resultGroups[0].Group != groupID {
		t.Errorf("Wrong group affected/no group affected")
		return
	}

	if resultGroups[0].Error.code != ErrNonEmptyGroup {
		t.Errorf("Encountered the wrong error after calling DeleteConsumerGroups %s", resultGroups[0].Error)
		return
	}

	// Close the consumer.
	if err = consumer.Close(); err != nil {
		t.Errorf("Could not close consumer %s", err)
		return
	}
	consumerClosed = true

	// Delete the consumer group now.
	result, err = ac.DeleteConsumerGroups(ctx, []string{groupID})
	if err != nil {
		t.Errorf("DeleteConsumerGroups() failed: %s", err)
		return
	}
	resultGroups = result.ConsumerGroupResults

	if len(resultGroups) != 1 || resultGroups[0].Group != groupID {
		t.Errorf("Wrong group affected/no group affected")
		return
	}

	if resultGroups[0].Error.code != ErrNoError {
		t.Errorf("Encountered an error after calling DeleteConsumerGroups %s", resultGroups[0].Error)
		return
	}

	// Check for the absence of the consumer group after deletion.
	ctx, cancel = context.WithTimeout(context.Background(), time.Second*30)
	defer cancel()
	listGroupResult, err = ac.ListConsumerGroups(ctx, SetAdminRequestTimeout(30*time.Second))
	if err != nil {
		t.Errorf("Error listing consumer groups %s\n", err)
		return
	}

	if findConsumerGroupListing(listGroupResult.Valid, groupID) != nil {
		t.Errorf("Consumer group %s should not be present\n", groupID)
		return
	}
}

// TestAdminClient_ListAndDescribeConsumerGroups validates the working of the
// list consumer groups and describe consumer group APIs of the admin client.
//
//	We test the following situations:
//
// 1. One consumer group with one client.
// 2. One consumer group with two clients.
// 3. Empty consumer group.
func (its *IntegrationTestSuite) TestAdminClient_ListAndDescribeConsumerGroups() {
	t := its.T()

	// Generating a new topic/groupID to ensure a fresh group/topic is created.
	rand.Seed(time.Now().Unix())
	groupID := fmt.Sprintf("%s-%d", testconf.GroupID, rand.Int())
	topic := fmt.Sprintf("%s-%d", testconf.Topic, rand.Int())
	nonExistentGroupID := fmt.Sprintf("%s-nonexistent-%d", testconf.GroupID, rand.Int())

	clientID1 := "test.client.1"
	clientID2 := "test.client.2"

	ac := createAdminClient(t)
	defer ac.Close()

	// Create a topic - we need to create here because we need 2 partitions.
	ctx, cancel := context.WithTimeout(context.Background(), 30*time.Second)
	defer cancel()
	_, err := ac.CreateTopics(ctx, []TopicSpecification{
		{
			Topic:         topic,
			NumPartitions: 2,
		},
	})
	if err != nil {
		t.Errorf("Topic creation failed with error %v", err)
		return
	}

	// Delete the topic after the test is done.
	defer func() {
		ctx, cancel = context.WithTimeout(context.Background(), 30*time.Second)
		defer cancel()
		_, err = ac.DeleteTopics(ctx, []string{topic})
		if err != nil {
			t.Errorf("Topic deletion failed with error %v", err)
		}
	}()

	// Check the non-existence of consumer groups initially.
	ctx, cancel = context.WithTimeout(context.Background(), time.Second*30)
	defer cancel()
	listGroupResult, err := ac.ListConsumerGroups(ctx, SetAdminRequestTimeout(30*time.Second))
	if err != nil || len(listGroupResult.Errors) > 0 {
		t.Errorf("Error listing consumer groups %s %v\n", err, listGroupResult.Errors)
		return
	}

	groups := listGroupResult.Valid
	if findConsumerGroupListing(groups, groupID) != nil || findConsumerGroupListing(groups, nonExistentGroupID) != nil {
		t.Errorf("Consumer groups %s and %s should not be present\n", groupID, nonExistentGroupID)
		return
	}

	// 1. One consumer group with one client.
	// Create the first consumer.
	config := &ConfigMap{
		"bootstrap.servers":             testconf.Brokers,
		"group.id":                      groupID,
		"auto.offset.reset":             "earliest",
		"enable.auto.offset.store":      false,
		"client.id":                     clientID1,
		"partition.assignment.strategy": "range",
	}
	config.updateFromTestconf()
	consumer1, err := NewConsumer(config)
	if err != nil {
		t.Errorf("Failed to create consumer: %s\n", err)
		return
	}
	consumer1Closed := false
	defer func() {
		if !consumer1Closed {
			consumer1.Close()
		}
	}()
	consumer1.Subscribe(topic, nil)

	// Call Poll to trigger a rebalance and give it enough time to finish.
	consumer1.Poll(10 * 1000)

	// Check the existence of the group.
	ctx, cancel = context.WithTimeout(context.Background(), time.Second*30)
	defer cancel()
	listGroupResult, err = ac.ListConsumerGroups(ctx, SetAdminRequestTimeout(30*time.Second))
	if err != nil || len(listGroupResult.Errors) > 0 {
		t.Errorf("Error listing consumer groups %s %v\n", err, listGroupResult.Errors)
		return
	}
	groups = listGroupResult.Valid

	if findConsumerGroupListing(groups, groupID) == nil || findConsumerGroupListing(groups, nonExistentGroupID) != nil {
		t.Errorf("Consumer groups %s should be present and %s should not be\n", groupID, nonExistentGroupID)
		return
	}

	// Test the description of the consumer group.
	ctx, cancel = context.WithTimeout(context.Background(), time.Second*30)
	defer cancel()
	groupDescResult, err := ac.DescribeConsumerGroups(
		ctx, []string{groupID}, SetAdminRequestTimeout(30*time.Second))
	if err != nil {
		t.Errorf("Error describing consumer groups %s\n", err)
		return
	}

	groupDescs := groupDescResult.ConsumerGroupDescriptions
	if len(groupDescs) != 1 {
		t.Errorf("Describing one group should give exactly one result %s\n", err)
		return
	}

	groupDesc := &groupDescs[0]

	clientIDToPartitions := make(map[string][]TopicPartition)
	clientIDToPartitions[clientID1] = []TopicPartition{
		{Topic: &topic, Partition: 0, Offset: OffsetInvalid},
		{Topic: &topic, Partition: 1, Offset: OffsetInvalid},
	}
	if !checkGroupDesc(groupDesc, ConsumerGroupStateStable, groupID, "range", clientIDToPartitions) {
		t.Errorf("Expected description for consumer group  %s is not same as actual: %v", groupID, groupDesc)
		return
	}

	// 2. One consumer group with two clients.
	// Add another consumer to the same group.
	config = &ConfigMap{
		"bootstrap.servers":             testconf.Brokers,
		"group.id":                      groupID,
		"auto.offset.reset":             "earliest",
		"enable.auto.offset.store":      false,
		"client.id":                     clientID2,
		"partition.assignment.strategy": "range",
	}
	config.updateFromTestconf()
	consumer2, err := NewConsumer(config)
	if err != nil {
		t.Errorf("Failed to create consumer: %s\n", err)
		return
	}
	consumer2Closed := false
	defer func() {
		if !consumer2Closed {
			consumer2.Close()
		}
	}()
	consumer2.Subscribe(topic, nil)

	// Call Poll to start triggering the rebalance. Give it enough time to run
	// that it becomes stable.
	// We need to make sure that the consumer group stabilizes since we will
	// check for the state later on.
	consumer2.Poll(5 * 1000)
	consumer1.Poll(5 * 1000)
	isGroupStable := false
	for !isGroupStable {
		ctx, cancel = context.WithTimeout(context.Background(), time.Second*30)
		defer cancel()
		groupDescResult, err = ac.DescribeConsumerGroups(ctx, []string{groupID}, SetAdminRequestTimeout(30*time.Second))
		if err != nil {
			t.Errorf("Error describing consumer groups %s\n", err)
			return
		}
		groupDescs = groupDescResult.ConsumerGroupDescriptions
		groupDesc = findConsumerGroupDescription(groupDescs, groupID)
		if groupDesc == nil {
			t.Errorf("Consumer group %s should be present\n", groupID)
			return
		}
		isGroupStable = groupDesc.State == ConsumerGroupStateStable
		time.Sleep(time.Second)
	}

	clientIDToPartitions[clientID1] = []TopicPartition{
		{Topic: &topic, Partition: 0, Offset: OffsetInvalid},
	}
	clientIDToPartitions[clientID2] = []TopicPartition{
		{Topic: &topic, Partition: 1, Offset: OffsetInvalid},
	}
	if !checkGroupDesc(groupDesc, ConsumerGroupStateStable, groupID, "range", clientIDToPartitions) {
		t.Errorf("Expected description for consumer group  %s is not same as actual %v\n", groupID, groupDesc)
		return
	}

	// 3. Empty consumer group.
	// Close the existing consumers.
	if consumer1.Close() != nil {
		t.Errorf("Error closing the first consumer\n")
		return
	}
	consumer1Closed = true

	if consumer2.Close() != nil {
		t.Errorf("Error closing the second consumer\n")
		return
	}
	consumer2Closed = true

	// Try describing an empty group.
	ctx, cancel = context.WithTimeout(context.Background(), time.Second*30)
	defer cancel()
	groupDescResult, err = ac.DescribeConsumerGroups(ctx, []string{groupID}, SetAdminRequestTimeout(30*time.Second))
	groupDescs = groupDescResult.ConsumerGroupDescriptions

	if err != nil {
		t.Errorf("Error describing consumer groups %s\n", err)
		return
	}

	groupDesc = findConsumerGroupDescription(groupDescs, groupID)
	if groupDesc == nil {
		t.Errorf("Consumer group %s should be present\n", groupID)
		return
	}

	clientIDToPartitions = make(map[string][]TopicPartition)
	if !checkGroupDesc(groupDesc, ConsumerGroupStateEmpty, groupID, "", clientIDToPartitions) {
		t.Errorf("Expected description for consumer group  %s is not same as actual %v\n", groupID, groupDesc)
	}

	// Try listing the Empty consumer group, and make sure that the States option
	// works while listing.
	ctx, cancel = context.WithTimeout(context.Background(), time.Second*30)
	defer cancel()
	listGroupResult, err = ac.ListConsumerGroups(
		ctx, SetAdminRequestTimeout(30*time.Second),
		SetAdminMatchConsumerGroupStates([]ConsumerGroupState{ConsumerGroupStateEmpty}))
	if err != nil || len(listGroupResult.Errors) > 0 {
		t.Errorf("Error listing consumer groups %s %v\n", err, listGroupResult.Errors)
		return
	}
	groups = listGroupResult.Valid

	groupInfo := findConsumerGroupListing(listGroupResult.Valid, groupID)
	if groupInfo == nil {
		t.Errorf("Consumer group %s should be present\n", groupID)
		return
	}

	ctx, cancel = context.WithTimeout(context.Background(), time.Second*30)
	defer cancel()
	listGroupResult, err = ac.ListConsumerGroups(
		ctx, SetAdminRequestTimeout(30*time.Second),
		SetAdminMatchConsumerGroupStates([]ConsumerGroupState{ConsumerGroupStateStable}))
	if err != nil || len(listGroupResult.Errors) > 0 {
		t.Errorf("Error listing consumer groups %s %v\n", err, listGroupResult.Errors)
		return
	}
	groups = listGroupResult.Valid

	groupInfo = findConsumerGroupListing(groups, groupID)
	if groupInfo != nil {
		t.Errorf("Consumer group %s should not be present\n", groupID)
		return
	}
}

// TestAdminClient_DescribeCluster validates the working of the
// describe cluster API of the admin client.
//
//	We test the following situations:
//
// 1. DescribeCluster without createAcl.
// 2. DescribeCluster with Acl.
func (its *IntegrationTestSuite) TestAdminClient_DescribeCluster() {
	t := its.T()
	ac := createAdminClient(t)
	defer ac.Close()
	noError := NewError(ErrNoError, "", false)
	checkExpectedResult := func(expected interface{}, result interface{}) {
		if !reflect.DeepEqual(result, expected) {
			t.Fatalf("Expected result to deep equal to %v, but found %v", expected, result)
		}
	}

	// Check the non-existence of consumer groups initially.
	ctx, cancel := context.WithTimeout(context.Background(), time.Second*30)
	defer cancel()
	descres, err := ac.DescribeCluster(
		ctx, SetAdminRequestTimeout(time.Second), SetAdminOptionIncludeClusterAuthorizedOperations(true))
	if descres.Nodes == nil || err != nil {
		t.Fatalf("Expected DescribeTopics to pass, but not %s %v",
			err.(Error).Code(), ctx.Err())
	}
	initialLen := len(descres.ClusterAuthorizedOperations)
	if initialLen == 0 {
		t.Fatalf("Expected cluster authorized operations>0" +
			"as they are being requested")
	}
	fmt.Printf("Initial length: %d\n", initialLen)

	newACLs := ACLBindings{
		{
			Type:                ResourceBroker,
			Name:                "kafka-cluster",
			ResourcePatternType: ResourcePatternTypeLiteral,
			Principal:           "User:*",
			Host:                "*",
			Operation:           ACLOperationAlter,
			PermissionType:      ACLPermissionTypeAllow,
		},
	}
	maxDuration, err := time.ParseDuration("30s")
	if err != nil {
		t.Fatalf("%s", err)
	}
	requestTimeout, err := time.ParseDuration("20s")
	if err != nil {
		t.Fatalf("%s", err)
	}
	ctx, cancel = context.WithTimeout(context.Background(), maxDuration)
	defer cancel()

	resultCreateACLs, err := ac.CreateACLs(ctx, newACLs, SetAdminRequestTimeout(requestTimeout))
	if err != nil {
		t.Fatalf("CreateACLs() failed: %s", err)
	}
	expectedCreateACLs := []CreateACLResult{{Error: noError}}
	checkExpectedResult(expectedCreateACLs, resultCreateACLs)

	ctx, cancel = context.WithTimeout(context.Background(), time.Second*30)
	defer cancel()
	descres, err = ac.DescribeCluster(
		ctx, SetAdminRequestTimeout(time.Second), SetAdminOptionIncludeClusterAuthorizedOperations(true))
	if descres.Nodes == nil || err != nil {
		t.Fatalf("Expected DescribeTopics to pass, but not %s %v",
			err.(Error).Code(), ctx.Err())
	}
	finalLen := len(descres.ClusterAuthorizedOperations)
	fmt.Printf("Final length: %d\n", finalLen)
	if initialLen <= finalLen {
		t.Fatalf("Expected final acl count to have reduced after createAcl")
	}

	aclBindingFilters := ACLBindingFilters{
		{
			Type:                ResourceBroker,
			Name:                "kafka-cluster",
			ResourcePatternType: ResourcePatternTypeMatch,
			Principal:           "User:*",
			Host:                "*",
			Operation:           ACLOperationAlter,
			PermissionType:      ACLPermissionTypeAllow,
		},
	}
	ctx, cancel = context.WithTimeout(context.Background(), maxDuration)
	defer cancel()
	_, err = ac.DeleteACLs(ctx, aclBindingFilters, SetAdminRequestTimeout(requestTimeout))
	if err != nil {
		t.Fatalf("%s", err)
	}
}

// TestAdminClient_DescribeTopics validates the working of the
// describe topics API of the admin client.
//
//	We test the following situations:
//
// 1. DescribeTopics without createAcl.
// 2. DescribeTopics with Acl.
func (its *IntegrationTestSuite) TestAdminClient_DescribeTopics() {
	t := its.T()
	ac := createAdminClient(t)
	defer ac.Close()
	noError := NewError(ErrNoError, "", false)
	checkExpectedResult := func(expected interface{}, result interface{}) {
		if !reflect.DeepEqual(result, expected) {
			t.Fatalf("Expected result to deep equal to %v, but found %v", expected, result)
		}
	}

	// Create a topic
	topic := fmt.Sprintf("%s-%d", testconf.Topic, rand.Int())
	ctx, cancel := context.WithTimeout(context.Background(), 30*time.Second)
	defer cancel()
	_, err := ac.CreateTopics(ctx, []TopicSpecification{
		{
			Topic:         topic,
			NumPartitions: 2,
		},
	})
	if err != nil {
		t.Errorf("Topic creation failed with error %v", err)
		return
	}

	// Delete the topic after the test is done.
	defer func() {
		ctx, cancel = context.WithTimeout(context.Background(), 30*time.Second)
		defer cancel()
		_, err = ac.DeleteTopics(ctx, []string{topic})
		if err != nil {
			t.Errorf("Topic deletion failed with error %v", err)
		}
	}()

	// Test the description of the topic.
	ctx, cancel = context.WithTimeout(context.Background(), time.Second*30)
	defer cancel()
	topicDescResult, err := ac.DescribeTopics(
		ctx, []string{topic, "failure"}, SetAdminRequestTimeout(30*time.Second),
		SetAdminOptionIncludeTopicAuthorizedOperations(true))
	if err != nil {
		t.Errorf("Error describing topics %s\n", err)
		return
	}

	topicDescs := topicDescResult.TopicDescriptions
	if len(topicDescs) != 2 {
		t.Errorf("Describing two topics should give exactly two results %s\n", err)
		return
	}
	if topicDescs[1].Error.Code() != 3 {
		t.Fatalf("Expected expected unknown Topic or partition, not %s\n",
			topicDescs[1].Error)
	}
	initialLen := len(topicDescs[0].TopicAuthorizedOperations)
	if initialLen == 0 {
		t.Fatalf("Expected topic authorized operations>0" +
			"as they are being requested")
	}
	fmt.Printf("Initial length: %d\n", initialLen)

	newACLs := ACLBindings{
		{
			Type:                ResourceTopic,
			Name:                topic,
			ResourcePatternType: ResourcePatternTypeLiteral,
			Principal:           "User:*",
			Host:                "*",
			Operation:           ACLOperationRead,
			PermissionType:      ACLPermissionTypeAllow,
		},
	}
	maxDuration, err := time.ParseDuration("30s")
	if err != nil {
		t.Fatalf("%s", err)
	}
	requestTimeout, err := time.ParseDuration("20s")
	if err != nil {
		t.Fatalf("%s", err)
	}
	ctx, cancel = context.WithTimeout(context.Background(), maxDuration)
	defer cancel()

	resultCreateACLs, err := ac.CreateACLs(ctx, newACLs, SetAdminRequestTimeout(requestTimeout))
	if err != nil {
		t.Fatalf("CreateACLs() failed: %s", err)
	}
	expectedCreateACLs := []CreateACLResult{{Error: noError}}
	checkExpectedResult(expectedCreateACLs, resultCreateACLs)

	ctx, cancel = context.WithTimeout(context.Background(), time.Second*30)
	defer cancel()
	topicDescResult, err = ac.DescribeTopics(
		ctx, []string{topic}, SetAdminRequestTimeout(30*time.Second),
		SetAdminOptionIncludeTopicAuthorizedOperations(true))
	if err != nil {
		t.Errorf("Error describing topics %s\n", err)
		return
	}

	topicDescs = topicDescResult.TopicDescriptions
	if len(topicDescs) != 1 {
		t.Errorf("Describing one topics should give exactly one result %s\n", err)
		return
	}
	finalLen := len(topicDescs[0].TopicAuthorizedOperations)
	if finalLen == 0 {
		t.Fatalf("Expected topic authorized operations>0" +
			"as they are being requested")
	}
	fmt.Printf("Initial length: %d\n", initialLen)
	fmt.Printf("Final length: %d\n", finalLen)
	if initialLen <= finalLen {
		t.Fatalf("Expected final acl count to have reduced after createAcl")
	}

	newACLs = ACLBindings{
		{
			Type:                ResourceTopic,
			Name:                topic,
			ResourcePatternType: ResourcePatternTypeLiteral,
			Principal:           "User:*",
			Host:                "*",
			Operation:           ACLOperationDelete,
			PermissionType:      ACLPermissionTypeAllow,
		},
	}
	ctx, cancel = context.WithTimeout(context.Background(), maxDuration)
	defer cancel()

	resultCreateACLs, err = ac.CreateACLs(ctx, newACLs, SetAdminRequestTimeout(requestTimeout))
	if err != nil {
		t.Fatalf("CreateACLs() failed: %s", err)
	}
	expectedCreateACLs = []CreateACLResult{{Error: noError}}
	checkExpectedResult(expectedCreateACLs, resultCreateACLs)
}

func (its *IntegrationTestSuite) TestAdminTopics() {
	t := its.T()
	rand.Seed(time.Now().Unix())

	a := createAdminClient(t)
	defer a.Close()

	brokerList, err := getBrokerList(a)
	if err != nil {
		t.Fatalf("Failed to retrieve broker list: %v", err)
	}

	// Few and Many replica sets use in these tests
	var fewReplicas []int32
	if len(brokerList) < 2 {
		fewReplicas = brokerList
	} else {
		fewReplicas = brokerList[0:2]
	}

	var manyReplicas []int32
	if len(brokerList) < 5 {
		manyReplicas = brokerList
	} else {
		manyReplicas = brokerList[0:5]
	}

	const topicCnt = 7
	newTopics := make([]TopicSpecification, topicCnt)

	expError := map[string]Error{}

	for i := 0; i < topicCnt; i++ {
		topic := fmt.Sprintf("%s-create-%d-%d", testconf.Topic, i, rand.Intn(100000))
		newTopics[i] = TopicSpecification{
			Topic:         topic,
			NumPartitions: 1 + i*2,
		}

		if (i % 1) == 0 {
			newTopics[i].ReplicationFactor = len(fewReplicas)
		} else {
			newTopics[i].ReplicationFactor = len(manyReplicas)
		}

		expError[newTopics[i].Topic] = Error{} // No error

		var useReplicas []int32
		if i == 2 {
			useReplicas = fewReplicas
		} else if i == 3 {
			useReplicas = manyReplicas
		} else if i == topicCnt-1 {
			newTopics[i].ReplicationFactor = len(brokerList) + 10
			expError[newTopics[i].Topic] = Error{code: ErrInvalidReplicationFactor}
		}

		if len(useReplicas) > 0 {
			newTopics[i].ReplicaAssignment = make([][]int32, newTopics[i].NumPartitions)
			newTopics[i].ReplicationFactor = 0
			for p := 0; p < newTopics[i].NumPartitions; p++ {
				newTopics[i].ReplicaAssignment[p] = useReplicas
			}
		}
	}

	maxDuration, err := time.ParseDuration("30s")
	if err != nil {
		t.Fatalf("%s", err)
	}

	// First just validate the topics, don't create
	t.Logf("Validating topics before creation\n")
	ctx, cancel := context.WithTimeout(context.Background(), maxDuration)
	defer cancel()
	result, err := a.CreateTopics(ctx, newTopics,
		SetAdminValidateOnly(true))
	if err != nil {
		t.Fatalf("CreateTopics(ValidateOnly) failed: %s", err)
	}

	validateTopicResult(t, result, expError)

	// Now create the topics
	t.Logf("Creating topics\n")
	ctx, cancel = context.WithTimeout(context.Background(), maxDuration)
	defer cancel()
	result, err = a.CreateTopics(ctx, newTopics, SetAdminValidateOnly(false))
	if err != nil {
		t.Fatalf("CreateTopics() failed: %s", err)
	}

	validateTopicResult(t, result, expError)

	// Attempt to create the topics again, should all fail.
	t.Logf("Attempt to re-create topics, should all fail\n")
	for k := range expError {
		if expError[k].code == ErrNoError {
			expError[k] = Error{code: ErrTopicAlreadyExists}
		}
	}
	ctx, cancel = context.WithTimeout(context.Background(), maxDuration)
	defer cancel()
	result, err = a.CreateTopics(ctx, newTopics)
	if err != nil {
		t.Fatalf("CreateTopics#2() failed: %s", err)
	}

	validateTopicResult(t, result, expError)

	// Add partitions to some of the topics
	t.Logf("Create new partitions for a subset of topics\n")
	newParts := make([]PartitionsSpecification, topicCnt/2)
	expError = map[string]Error{}
	for i := 0; i < topicCnt/2; i++ {
		topic := newTopics[i].Topic
		newParts[i] = PartitionsSpecification{
			Topic:      topic,
			IncreaseTo: newTopics[i].NumPartitions + 3,
		}
		if i == 1 {
			// Invalid partition count (less than current)
			newParts[i].IncreaseTo = newTopics[i].NumPartitions - 1
			expError[topic] = Error{code: ErrInvalidPartitions}
		} else {
			expError[topic] = Error{}
		}
		t.Logf("Creating new partitions for %s: %d -> %d: expecting %v\n",
			topic, newTopics[i].NumPartitions, newParts[i].IncreaseTo, expError[topic])
	}

	ctx, cancel = context.WithTimeout(context.Background(), maxDuration)
	defer cancel()
	result, err = a.CreatePartitions(ctx, newParts)
	if err != nil {
		t.Fatalf("CreatePartitions() failed: %s", err)
	}

	validateTopicResult(t, result, expError)

	// FIXME: wait for topics to become available in metadata instead
	time.Sleep(5000 * time.Millisecond)

	// Delete the topics
	deleteTopics := make([]string, topicCnt)
	for i := 0; i < topicCnt; i++ {
		deleteTopics[i] = newTopics[i].Topic
		if i == topicCnt-1 {
			expError[deleteTopics[i]] = Error{code: ErrUnknownTopicOrPart}
		} else {
			expError[deleteTopics[i]] = Error{}
		}
	}

	ctx, cancel = context.WithTimeout(context.Background(), maxDuration)
	defer cancel()
	result2, err := a.DeleteTopics(ctx, deleteTopics)
	if err != nil {
		t.Fatalf("DeleteTopics() failed: %s", err)
	}

	validateTopicResult(t, result2, expError)
}

func (its *IntegrationTestSuite) TestAdminConfig() {
	t := its.T()
	rand.Seed(time.Now().Unix())

	a := createAdminClient(t)
	defer a.Close()

	// Steps:
	//  1) Create a topic, providing initial non-default configuration
	//  2) Read back config to verify
	//  3) Alter config
	//  4) Read back config to verify
	//  5) Delete the topic

	topic := fmt.Sprintf("%s-config-%d", testconf.Topic, rand.Intn(100000))

	// Expected config
	expResources := []ConfigResourceResult{
		{
			Type: ResourceTopic,
			Name: topic,
			Config: map[string]ConfigEntryResult{
				"compression.type": ConfigEntryResult{
					Name:  "compression.type",
					Value: "snappy",
				},
			},
		},
	}
	// Create topic
	newTopics := []TopicSpecification{{
		Topic:             topic,
		NumPartitions:     1,
		ReplicationFactor: 1,
		Config:            map[string]string{"compression.type": "snappy"},
	}}

	ctx, cancel := context.WithCancel(context.Background())
	defer cancel()
	topicResult, err := a.CreateTopics(ctx, newTopics)
	if err != nil {
		t.Fatalf("Create topic request failed: %v", err)
	}

	if topicResult[0].Error.Code() != ErrNoError {
		t.Fatalf("Failed to create topic %s: %s", topic, topicResult[0].Error)
	}

	// Wait for topic to show up in metadata before performing
	// subsequent operations on it, otherwise we risk DescribeConfigs()
	// to fail with UnknownTopic.. (this is really a broker issue).
	// Sometimes even the metadata is not enough, so we add an
	// arbitrary 10s sleep too.
	t.Logf("Waiting for new topic %s to show up in metadata and stabilize", topic)
	err = waitTopicInMetadata(a, topic, 10*1000) // 10s
	if err != nil {
		t.Fatalf("%v", err)
	}
	t.Logf("Topic %s now in metadata, waiting another 10s for stabilization", topic)
	time.Sleep(10 * time.Second)

	// Read back config to validate
	configResources := []ConfigResource{{Type: ResourceTopic, Name: topic}}
	describeRes, err := a.DescribeConfigs(ctx, configResources)
	if err != nil {
		t.Fatalf("Describe configs request failed: %v", err)
	}

	validateConfig(t, describeRes, expResources, true)

	// Alter some configs.
	// Configuration alterations are currently atomic, all values
	// need to be passed, otherwise non-passed values will be reverted
	// to their default values.
	newConfig := make(map[string]string)
	for _, entry := range describeRes[0].Config {
		newConfig[entry.Name] = entry.Value
	}

	// Change something
	newConfig["retention.ms"] = "86400000"
	newConfig["message.timestamp.type"] = "LogAppendTime"

	for k, v := range newConfig {
		expResources[0].Config[k] = ConfigEntryResult{Name: k, Value: v}
	}

	configResources = []ConfigResource{{Type: ResourceTopic, Name: topic, Config: StringMapToConfigEntries(newConfig, AlterOperationSet)}}
	alterRes, err := a.AlterConfigs(ctx, configResources)
	if err != nil {
		t.Fatalf("Alter configs request failed: %v", err)
	}

	validateConfig(t, alterRes, expResources, false)

	// Read back config to validate
	configResources = []ConfigResource{{Type: ResourceTopic, Name: topic}}
	describeRes, err = a.DescribeConfigs(ctx, configResources)
	if err != nil {
		t.Fatalf("Describe configs request failed: %v", err)
	}

	validateConfig(t, describeRes, expResources, true)

	// This is for incremental-alter.
	// We don't need to pass all configs. Just need to pass the configs
	// that are intended to change.
	newConfig = make(map[string]string)
	opsMap := make(map[string]AlterConfigOpType)

	// Change something
	newConfig["retention.ms"] = "86000000"
	opsMap["retention.ms"] = AlterConfigOpTypeSet
	// Default value for cleanup.policy(type=list) is delete
	newConfig["cleanup.policy"] = "compact"
	opsMap["cleanup.policy"] = AlterConfigOpTypeAppend
	newConfig["message.timestamp.type"] = ""
	// Default value for message.timestamp.type is CreateTime
	opsMap["message.timestamp.type"] = AlterConfigOpTypeDelete

	configResources = []ConfigResource{{Type: ResourceTopic, Name: topic,
		Config: StringMapToIncrementalConfigEntries(newConfig, opsMap)}}
	alterRes, err = a.IncrementalAlterConfigs(ctx, configResources)
	if err != nil {
		t.Fatalf("Incremental Alter Configs request failed: %v", err)
	}

	expResources[0].Config["retention.ms"] = ConfigEntryResult{Name: "retention.ms", Value: "86000000"}
	expResources[0].Config["cleanup.policy"] = ConfigEntryResult{Name: "cleanup.policy", Value: "delete,compact"}
	expResources[0].Config["message.timestamp.type"] = ConfigEntryResult{Name: "message.timestamp.type", Value: "CreateTime"}

	validateConfig(t, alterRes, expResources, false)

	// Read back config to validate
	configResources = []ConfigResource{{Type: ResourceTopic, Name: topic}}
	describeRes, err = a.DescribeConfigs(ctx, configResources)
	if err != nil {
		t.Fatalf("Describe configs request failed: %v", err)
	}

	validateConfig(t, describeRes, expResources, true)

	// Delete the topic
	// FIXME: wait for topics to become available in metadata instead
	time.Sleep(5000 * time.Millisecond)

	topicResult, err = a.DeleteTopics(ctx, []string{topic})
	if err != nil {
		t.Fatalf("DeleteTopics() failed: %s", err)
	}

	if topicResult[0].Error.Code() != ErrNoError {
		t.Fatalf("Failed to delete topic %s: %s", topic, topicResult[0].Error)
	}
}

// Test AdminClient GetMetadata API
func (its *IntegrationTestSuite) TestAdminGetMetadata() {
	t := its.T()

	config := &ConfigMap{"bootstrap.servers": testconf.Brokers}
	config.updateFromTestconf()

	// Create Admin client
	a, err := NewAdminClient(config)
	if err != nil {
		t.Errorf("Failed to create Admin client: %s\n", err)
		return
	}
	defer a.Close()

	metaData, err := a.GetMetadata(&testconf.Topic, false, 5*1000)
	if err != nil {
		t.Errorf("Failed to get meta data for topic %s. Error: %s\n", testconf.Topic, err)
		return
	}
	t.Logf("Meta data for topic %s: %v\n", testconf.Topic, metaData)

	metaData, err = a.GetMetadata(nil, true, 5*1000)
	if err != nil {
		t.Errorf("Failed to get meta data, Error: %s\n", err)
		return
	}
	t.Logf("Meta data for admin client: %v\n", metaData)
}

// Test AdminClient ClusterID.
func (its *IntegrationTestSuite) TestAdminClient_ClusterID() {
	t := its.T()

	config := &ConfigMap{"bootstrap.servers": testconf.Brokers}
	if err := config.updateFromTestconf(); err != nil {
		t.Fatalf("Failed to update test configuration: %s\n", err)
	}

	admin, err := NewAdminClient(config)
	if err != nil {
		t.Fatalf("Failed to create Admin client: %s\n", err)
	}
	defer admin.Close()

	ctx, cancel := context.WithTimeout(context.Background(), 10*time.Second)
	defer cancel()
	clusterID, err := admin.ClusterID(ctx)
	if err != nil {
		t.Fatalf("Failed to get ClusterID: %s\n", err)
	}
	if clusterID == "" {
		t.Fatal("ClusterID is empty.")
	}

	t.Logf("ClusterID: %s\n", clusterID)
}

// Test AdminClient ControllerID.
func (its *IntegrationTestSuite) TestAdminClient_ControllerID() {
	t := its.T()

	config := &ConfigMap{"bootstrap.servers": testconf.Brokers}
	if err := config.updateFromTestconf(); err != nil {
		t.Fatalf("Failed to update test configuration: %s\n", err)
	}

	producer, err := NewProducer(config)
	if err != nil {
		t.Fatalf("Failed to create Producer client: %s\n", err)
	}
	admin, err := NewAdminClientFromProducer(producer)
	if err != nil {
		t.Fatalf("Failed to create Admin client: %s\n", err)
	}
	defer admin.Close()

	ctx, cancel := context.WithTimeout(context.Background(), 10*time.Second)
	defer cancel()
	controllerID, err := admin.ControllerID(ctx)
	if err != nil {
		t.Fatalf("Failed to get ControllerID: %s\n", err)
	}
	if controllerID < 0 {
		t.Fatalf("ControllerID is negative: %d\n", controllerID)
	}

	t.Logf("ControllerID: %d\n", controllerID)
}

func (its *IntegrationTestSuite) TestAdminACLs() {
	t := its.T()

	rand.Seed(time.Now().Unix())
	topic := testconf.Topic
	group := testconf.GroupID
	noError := NewError(ErrNoError, "", false)
	unknownError := NewError(ErrUnknown, "Unknown broker error", false)
	var expectedCreateACLs []CreateACLResult
	var expectedDescribeACLs DescribeACLsResult
	var expectedDeleteACLs []DeleteACLsResult
	var ctx context.Context
	var cancel context.CancelFunc

	a := createAdminClient(t)
	defer a.Close()

	maxDuration, err := time.ParseDuration("30s")
	if err != nil {
		t.Fatalf("%s", err)
	}
	requestTimeout, err := time.ParseDuration("20s")
	if err != nil {
		t.Fatalf("%s", err)
	}

	checkExpectedResult := func(expected interface{}, result interface{}) {
		if !reflect.DeepEqual(result, expected) {
			t.Fatalf("Expected result to deep equal to %v, but found %v", expected, result)
		}
	}

	// Create ACLs
	t.Logf("Creating ACLs\n")
	newACLs := ACLBindings{
		{
			Type:                ResourceTopic,
			Name:                topic,
			ResourcePatternType: ResourcePatternTypeLiteral,
			Principal:           "User:test-user-1",
			Host:                "*",
			Operation:           ACLOperationRead,
			PermissionType:      ACLPermissionTypeAllow,
		},
		{
			Type:                ResourceTopic,
			Name:                topic,
			ResourcePatternType: ResourcePatternTypePrefixed,
			Principal:           "User:test-user-2",
			Host:                "*",
			Operation:           ACLOperationWrite,
			PermissionType:      ACLPermissionTypeDeny,
		},
		{
			Type:                ResourceGroup,
			Name:                group,
			ResourcePatternType: ResourcePatternTypePrefixed,
			Principal:           "User:test-user-2",
			Host:                "*",
			Operation:           ACLOperationAll,
			PermissionType:      ACLPermissionTypeAllow,
		},
	}

	invalidACLs := ACLBindings{
		{
			Type:                ResourceTopic,
			Name:                topic,
			ResourcePatternType: ResourcePatternTypeLiteral,
			// Principal must be in the form "{principalType}:{principalName}"
			// Broker returns ErrUnknown in this case
			Principal:      "wrong-principal",
			Host:           "*",
			Operation:      ACLOperationRead,
			PermissionType: ACLPermissionTypeAllow,
		},
	}

	aclBindingFilters := ACLBindingFilters{
		{
			Type:                ResourceAny,
			ResourcePatternType: ResourcePatternTypeAny,
			Operation:           ACLOperationAny,
			PermissionType:      ACLPermissionTypeAny,
		},
		{
			Type:                ResourceAny,
			ResourcePatternType: ResourcePatternTypePrefixed,
			Operation:           ACLOperationAny,
			PermissionType:      ACLPermissionTypeAny,
		},
		{
			Type:                ResourceTopic,
			ResourcePatternType: ResourcePatternTypeAny,
			Operation:           ACLOperationAny,
			PermissionType:      ACLPermissionTypeAny,
		},
		{
			Type:                ResourceGroup,
			ResourcePatternType: ResourcePatternTypeAny,
			Operation:           ACLOperationAny,
			PermissionType:      ACLPermissionTypeAny,
		},
	}

	// CreateACLs should be idempotent
	for n := 0; n < 2; n++ {
		ctx, cancel = context.WithTimeout(context.Background(), maxDuration)
		defer cancel()

		resultCreateACLs, err := a.CreateACLs(ctx, newACLs, SetAdminRequestTimeout(requestTimeout))
		if err != nil {
			t.Fatalf("CreateACLs() failed: %s", err)
		}
		expectedCreateACLs = []CreateACLResult{{Error: noError}, {Error: noError}, {Error: noError}}
		checkExpectedResult(expectedCreateACLs, resultCreateACLs)
	}

	// CreateACLs with server side validation errors
	ctx, cancel = context.WithTimeout(context.Background(), maxDuration)
	defer cancel()

	resultCreateACLs, err := a.CreateACLs(ctx, invalidACLs, SetAdminRequestTimeout(requestTimeout))
	if err != nil {
		t.Fatalf("CreateACLs() failed: %s", err)
	}
	expectedCreateACLs = []CreateACLResult{{Error: unknownError}}
	checkExpectedResult(expectedCreateACLs, resultCreateACLs)

	// DescribeACLs must return the three ACLs
	ctx, cancel = context.WithTimeout(context.Background(), maxDuration)
	defer cancel()
	resultDescribeACLs, err := a.DescribeACLs(ctx, aclBindingFilters[0], SetAdminRequestTimeout(requestTimeout))
	expectedDescribeACLs = DescribeACLsResult{
		Error:       noError,
		ACLBindings: newACLs,
	}
	if err != nil {
		t.Fatalf("%s", err)
	}
	sort.Sort(&resultDescribeACLs.ACLBindings)
	checkExpectedResult(expectedDescribeACLs, *resultDescribeACLs)

	// Delete the ACLs with ResourcePatternTypePrefixed
	ctx, cancel = context.WithTimeout(context.Background(), maxDuration)
	defer cancel()
	resultDeleteACLs, err := a.DeleteACLs(ctx, aclBindingFilters[1:2], SetAdminRequestTimeout(requestTimeout))
	expectedDeleteACLs = []DeleteACLsResult{
		{
			Error:       noError,
			ACLBindings: newACLs[1:3],
		},
	}
	if err != nil {
		t.Fatalf("%s", err)
	}
	sort.Sort(&resultDeleteACLs[0].ACLBindings)
	checkExpectedResult(expectedDeleteACLs, resultDeleteACLs)

	// Delete the ACLs with ResourceTopic and ResourceGroup
	ctx, cancel = context.WithTimeout(context.Background(), maxDuration)
	defer cancel()
	resultDeleteACLs, err = a.DeleteACLs(ctx, aclBindingFilters[2:4], SetAdminRequestTimeout(requestTimeout))
	expectedDeleteACLs = []DeleteACLsResult{
		{
			Error:       noError,
			ACLBindings: newACLs[0:1],
		},
		{
			Error:       noError,
			ACLBindings: ACLBindings{},
		},
	}
	if err != nil {
		t.Fatalf("%s", err)
	}
	checkExpectedResult(expectedDeleteACLs, resultDeleteACLs)

	// All the ACLs should have been deleted
	ctx, cancel = context.WithTimeout(context.Background(), maxDuration)
	defer cancel()
	resultDescribeACLs, err = a.DescribeACLs(ctx, aclBindingFilters[0], SetAdminRequestTimeout(requestTimeout))
	expectedDescribeACLs = DescribeACLsResult{
		Error:       noError,
		ACLBindings: ACLBindings{},
	}
	if err != nil {
		t.Fatalf("%s", err)
	}
	checkExpectedResult(expectedDescribeACLs, *resultDescribeACLs)
}

<<<<<<< HEAD
=======
// Test AdminClient List all consumer group offsets.
func (its *IntegrationTestSuite) TestAdminClient_ListAllConsumerGroupsOffsets() {
	t := its.T()
	rand.Seed(time.Now().Unix())

	conf := &ConfigMap{"bootstrap.servers": testconf.Brokers}
	if err := conf.updateFromTestconf(); err != nil {
		t.Fatalf("Failed to update test configuration: %s\n", err)
	}

	admin, err := NewAdminClient(conf)
	if err != nil {
		t.Fatalf("Failed to create Admin client: %s\n", err)
	}
	defer admin.Close()

	// Create some topics.
	numTopics := 3
	topics := make([]string, 0)
	topicSpec := make([]TopicSpecification, 0)

	for i := 0; i < numTopics; i++ {
		topic := fmt.Sprintf("%s-%d", testconf.Topic, rand.Intn(100000))
		topics = append(topics, topic)
		topicSpec = append(
			topicSpec, TopicSpecification{Topic: topic, NumPartitions: i + 1})
	}

	ctx, cancel := context.WithTimeout(context.Background(), 10*time.Second)
	defer cancel()
	topicResult, err := admin.CreateTopics(ctx, topicSpec)

	if err != nil {
		t.Fatalf("Failed to create topics: %s\n", err)
	}

	for i := 0; i < numTopics; i++ {
		if topicResult[i].Error.Code() != ErrNoError {
			t.Fatalf("Failed to create topic %s: %s", topicSpec[i].Topic, topicResult[i].Error)
		}
	}

	// Join a consumer group and subscribe to the created topics,
	// commit some offsets to read later.
	group := fmt.Sprintf("%s-%d", testconf.GroupID, rand.Intn(100000))
	conf = &ConfigMap{
		"bootstrap.servers": testconf.Brokers,
		"group.id":          group,
		"auto.offset.reset": "end",
	}
	conf.updateFromTestconf()

	consumer, err := NewConsumer(conf)
	if err != nil {
		t.Fatalf("Failed to create consumer: %s\n", err)
	}
	defer consumer.Close()

	if err = consumer.SubscribeTopics(topics, nil); err != nil {
		t.Fatalf("Failed to subscribe to topics: %s\n", err)
	}

	// Poll for a while, wait for rebalance.
	consumer.Poll(10000)

	for i := 0; i < numTopics; i++ {
		for j := 0; j < topicSpec[i].NumPartitions; j++ {
			_, err = consumer.CommitOffsets([]TopicPartition{
				{
					Topic:     &topics[i],
					Partition: int32(j),
					Offset:    Offset((i * topicSpec[i].NumPartitions) + j),
				},
			})
			if err != nil {
				t.Fatalf("Could not commit for %s:%d: %s\n", topics[i], j, err)
			}
		}
	}

	// List consumer group offsets.
	ctx, cancel = context.WithTimeout(context.Background(), 10*time.Second)
	defer cancel()
	offsets, err := admin.ListConsumerGroupOffsets(
		ctx,
		[]ConsumerGroupTopicPartitions{{Group: group}},
		SetAdminRequireStableOffsets(true))

	if err != nil {
		t.Fatalf("Failed to get consumer group offsets: %s\n", err)
	}

	if len(offsets.ConsumerGroupsTopicPartitions) != 1 {
		t.Fatal("Consumer group offsets is empty")
	}

	toppars := offsets.ConsumerGroupsTopicPartitions[0].Partitions

	// Use linear search - okay for small numTopics. Since the returned list
	// is not ordered in any particular way.
	matchedToppars := 0
	for i := 0; i < numTopics; i++ {
		for k := 0; k < len(toppars); k++ {
			if topics[i] != *toppars[k].Topic {
				continue
			}
			matchedToppars++
			partition := int(toppars[k].Partition)
			expectedOffset := i*topicSpec[i].NumPartitions + partition

			if toppars[k].Offset != Offset(expectedOffset) {
				t.Fatalf("Expected offset %d for %s:%d, got %d\n",
					expectedOffset, topics[i], partition, toppars[k].Offset)
			}
		}
	}

	totalPartitions := ((numTopics + 1) * numTopics) / 2
	if matchedToppars != totalPartitions {
		t.Fatalf("Expected to match %d total topic partitions, matched %d\n",
			totalPartitions, matchedToppars)
	}
}

>>>>>>> abc3e185
// Test consumer QueryWatermarkOffsets API
func (its *IntegrationTestSuite) TestConsumerQueryWatermarkOffsets() {
	t := its.T()

	// getMessageCountInTopic() uses consumer QueryWatermarkOffsets() API to
	// get the number of messages in a topic
	msgcnt, err := getMessageCountInTopic(testconf.Topic)
	if err != nil {
		t.Errorf("Cannot get message size. Error: %s\n", err)
	}

	// Prime topic with test messages
	createTestMessages()
	producerTest(t, "Priming producer", p0TestMsgs, producerCtrl{silent: true},
		func(p *Producer, m *Message, drChan chan Event) {
			p.ProduceChannel() <- m
		})

	// getMessageCountInTopic() uses consumer QueryWatermarkOffsets() API to
	// get the number of messages in a topic
	newmsgcnt, err := getMessageCountInTopic(testconf.Topic)
	if err != nil {
		t.Errorf("Cannot get message size. Error: %s\n", err)
	}

	if newmsgcnt-msgcnt != len(p0TestMsgs) {
		t.Errorf("Incorrect offsets. Expected message count %d, got %d\n", len(p0TestMsgs), newmsgcnt-msgcnt)
	}

}

// Test consumer GetWatermarkOffsets API
func (its *IntegrationTestSuite) TestConsumerGetWatermarkOffsets() {
	t := its.T()

	// Create consumer
	config := &ConfigMap{
		"go.events.channel.enable": true,
		"bootstrap.servers":        testconf.Brokers,
		"group.id":                 testconf.GroupID,
		"session.timeout.ms":       6000,
		"enable.auto.commit":       false,
		"auto.offset.reset":        "earliest",
	}
	_ = config.updateFromTestconf()

	c, err := NewConsumer(config)
	if err != nil {
		t.Fatalf("Unable to create consumer: %s", err)
	}
	defer func() { _ = c.Close() }()

	err = c.Subscribe(testconf.Topic, nil)

	// Prime topic with test messages
	createTestMessages()
	producerTest(t, "Priming producer", p0TestMsgs, producerCtrl{silent: true},
		func(p *Producer, m *Message, drChan chan Event) {
			p.ProduceChannel() <- m
		})

	// Wait for messages to be received so that we know the watermark offsets have been delivered
	// with the fetch response
	for ev := range c.Events() {
		if _, ok := ev.(*Message); ok {
			break
		}
	}

	_, queryHigh, err := c.QueryWatermarkOffsets(testconf.Topic, 0, 5*1000)
	if err != nil {
		t.Fatalf("Error querying watermark offsets: %s", err)
	}

	// We are not currently testing the low watermark offset as it only gets set every 10s by the stits timer
	_, getHigh, err := c.GetWatermarkOffsets(testconf.Topic, 0)
	if err != nil {
		t.Fatalf("Error getting watermark offsets: %s", err)
	}

	if queryHigh != getHigh {
		t.Errorf("QueryWatermarkOffsets high[%d] does not equal GetWatermarkOffsets high[%d]", queryHigh, getHigh)
	}

}

// TestConsumerOffsetsForTimes
func (its *IntegrationTestSuite) TestConsumerOffsetsForTimes() {
	t := its.T()

	conf := ConfigMap{"bootstrap.servers": testconf.Brokers,
		"group.id":            testconf.GroupID,
		"api.version.request": true}

	conf.updateFromTestconf()

	c, err := NewConsumer(&conf)

	if err != nil {
		panic(err)
	}
	defer c.Close()

	// Prime topic with test messages
	createTestMessages()
	producerTest(t, "Priming producer", p0TestMsgs, producerCtrl{silent: true},
		func(p *Producer, m *Message, drChan chan Event) {
			p.ProduceChannel() <- m
		})

	times := make([]TopicPartition, 1)
	times[0] = TopicPartition{Topic: &testconf.Topic, Partition: 0, Offset: 12345}
	offsets, err := c.OffsetsForTimes(times, 5000)
	if err != nil {
		t.Errorf("OffsetsForTimes() failed: %s\n", err)
		return
	}

	if len(offsets) != 1 {
		t.Errorf("OffsetsForTimes() returned wrong length %d, expected 1\n", len(offsets))
		return
	}

	if *offsets[0].Topic != testconf.Topic || offsets[0].Partition != 0 {
		t.Errorf("OffsetsForTimes() returned wrong topic/partition\n")
		return
	}

	if offsets[0].Error != nil {
		t.Errorf("OffsetsForTimes() returned error for partition 0: %s\n", err)
		return
	}

	low, _, err := c.QueryWatermarkOffsets(testconf.Topic, 0, 5*1000)
	if err != nil {
		t.Errorf("Failed to query watermark offsets for topic %s. Error: %s\n", testconf.Topic, err)
		return
	}

	t.Logf("OffsetsForTimes() returned offset %d for timestamp %d\n", offsets[0].Offset, times[0].Offset)

	// Since we're using a phony low timestamp it is assumed that the returned
	// offset will be oldest message.
	if offsets[0].Offset != Offset(low) {
		t.Errorf("OffsetsForTimes() returned invalid offset %d for timestamp %d, expected %d\n", offsets[0].Offset, times[0].Offset, low)
		return
	}

}

// test consumer GetMetadata API
func (its *IntegrationTestSuite) TestConsumerGetMetadata() {
	t := its.T()

	config := &ConfigMap{"bootstrap.servers": testconf.Brokers,
		"group.id": testconf.GroupID}
	config.updateFromTestconf()

	// Create consumer
	c, err := NewConsumer(config)
	if err != nil {
		t.Errorf("Failed to create consumer: %s\n", err)
		return
	}
	defer c.Close()

	metaData, err := c.GetMetadata(&testconf.Topic, false, 5*1000)
	if err != nil {
		t.Errorf("Failed to get meta data for topic %s. Error: %s\n", testconf.Topic, err)
		return
	}
	t.Logf("Meta data for topic %s: %v\n", testconf.Topic, metaData)

	metaData, err = c.GetMetadata(nil, true, 5*1000)
	if err != nil {
		t.Errorf("Failed to get meta data, Error: %s\n", err)
		return
	}
	t.Logf("Meta data for consumer: %v\n", metaData)
}

// Test producer QueryWatermarkOffsets API
func (its *IntegrationTestSuite) TestProducerQueryWatermarkOffsets() {
	t := its.T()

	config := &ConfigMap{"bootstrap.servers": testconf.Brokers}
	config.updateFromTestconf()

	// Create producer
	p, err := NewProducer(config)
	if err != nil {
		t.Errorf("Failed to create producer: %s\n", err)
		return
	}
	defer p.Close()

	low, high, err := p.QueryWatermarkOffsets(testconf.Topic, 0, 5*1000)
	if err != nil {
		t.Errorf("Failed to query watermark offsets for topic %s. Error: %s\n", testconf.Topic, err)
		return
	}
	cnt := high - low
	t.Logf("Watermark offsets fo topic %s: low=%d, high=%d\n", testconf.Topic, low, high)

	createTestMessages()
	producerTest(t, "Priming producer", p0TestMsgs, producerCtrl{silent: true},
		func(p *Producer, m *Message, drChan chan Event) {
			p.ProduceChannel() <- m
		})

	low, high, err = p.QueryWatermarkOffsets(testconf.Topic, 0, 5*1000)
	if err != nil {
		t.Errorf("Failed to query watermark offsets for topic %s. Error: %s\n", testconf.Topic, err)
		return
	}
	t.Logf("Watermark offsets fo topic %s: low=%d, high=%d\n", testconf.Topic, low, high)
	newcnt := high - low
	t.Logf("count = %d, New count = %d\n", cnt, newcnt)
	if newcnt-cnt != int64(len(p0TestMsgs)) {
		t.Errorf("Incorrect offsets. Expected message count %d, got %d\n", len(p0TestMsgs), newcnt-cnt)
	}
}

// Test producer GetMetadata API
func (its *IntegrationTestSuite) TestProducerGetMetadata() {
	t := its.T()

	config := &ConfigMap{"bootstrap.servers": testconf.Brokers}
	config.updateFromTestconf()

	// Create producer
	p, err := NewProducer(config)
	if err != nil {
		t.Errorf("Failed to create producer: %s\n", err)
		return
	}
	defer p.Close()

	metaData, err := p.GetMetadata(&testconf.Topic, false, 5*1000)
	if err != nil {
		t.Errorf("Failed to get meta data for topic %s. Error: %s\n", testconf.Topic, err)
		return
	}
	t.Logf("Meta data for topic %s: %v\n", testconf.Topic, metaData)

	metaData, err = p.GetMetadata(nil, true, 5*1000)
	if err != nil {
		t.Errorf("Failed to get meta data, Error: %s\n", err)
		return
	}
	t.Logf("Meta data for producer: %v\n", metaData)

}

// test producer function-based API without delivery report
func (its *IntegrationTestSuite) TestProducerFunc() {
	t := its.T()
	producerTest(t, "Function producer (without DR)",
		nil, producerCtrl{},
		func(p *Producer, m *Message, drChan chan Event) {
			err := p.Produce(m, drChan)
			if err != nil {
				t.Errorf("Produce() failed: %v", err)
			}
		})
}

// test producer function-based API with delivery report
func (its *IntegrationTestSuite) TestProducerFuncDR() {
	t := its.T()
	producerTest(t, "Function producer (with DR)",
		nil, producerCtrl{withDr: true},
		func(p *Producer, m *Message, drChan chan Event) {
			err := p.Produce(m, drChan)
			if err != nil {
				t.Errorf("Produce() failed: %v", err)
			}
		})
}

// test producer with bad messages
func (its *IntegrationTestSuite) TestProducerWithBadMessages() {
	t := its.T()
	conf := ConfigMap{"bootstrap.servers": testconf.Brokers}
	conf.updateFromTestconf()

	p, err := NewProducer(&conf)
	if err != nil {
		panic(err)
	}
	defer p.Close()

	// producing a nil message should return an error without crash
	err = p.Produce(nil, p.Events())
	if err == nil {
		t.Errorf("Producing a nil message should return error\n")
	} else {
		t.Logf("Producing a nil message returns expected error: %s\n", err)
	}

	// producing a blank message (with nil Topic) should return an error without crash
	err = p.Produce(&Message{}, p.Events())
	if err == nil {
		t.Errorf("Producing a blank message should return error\n")
	} else {
		t.Logf("Producing a blank message returns expected error: %s\n", err)
	}
}

// test producer channel-based API without delivery report
func (its *IntegrationTestSuite) TestProducerChannel() {
	t := its.T()
	producerTest(t, "Channel producer (without DR)",
		nil, producerCtrl{},
		func(p *Producer, m *Message, drChan chan Event) {
			p.ProduceChannel() <- m
		})
}

// test producer channel-based API with delivery report
func (its *IntegrationTestSuite) TestProducerChannelDR() {
	t := its.T()
	producerTest(t, "Channel producer (with DR)",
		nil, producerCtrl{withDr: true},
		func(p *Producer, m *Message, drChan chan Event) {
			p.ProduceChannel() <- m
		})

}

// test batch producer channel-based API without delivery report
func (its *IntegrationTestSuite) TestProducerBatchChannel() {
	t := its.T()
	producerTest(t, "Channel producer (without DR, batch channel)",
		nil, producerCtrl{batchProducer: true},
		func(p *Producer, m *Message, drChan chan Event) {
			p.ProduceChannel() <- m
		})
}

// test batch producer channel-based API with delivery report
func (its *IntegrationTestSuite) TestProducerBatchChannelDR() {
	t := its.T()
	producerTest(t, "Channel producer (DR, batch channel)",
		nil, producerCtrl{withDr: true, batchProducer: true},
		func(p *Producer, m *Message, drChan chan Event) {
			p.ProduceChannel() <- m
		})
}

// test consumer channel-based API
func (its *IntegrationTestSuite) TestConsumerChannel() {
	t := its.T()
	consumerTestWithCommits(t, "Channel Consumer",
		"", 0, true, eventTestChannelConsumer, nil)
}

// test consumer channel-based API with incremental rebalancing
func (its *IntegrationTestSuite) TestConsumerChannelIncremental() {
	t := its.T()
	consumerTestWithCommits(t, "Channel Consumer Incremental",
		"cooperative-sticky", 0, true, eventTestChannelConsumer, nil)
}

// test consumer poll-based API
func (its *IntegrationTestSuite) TestConsumerPoll() {
	t := its.T()
	consumerTestWithCommits(t, "Poll Consumer", "", 0, false, eventTestPollConsumer, nil)
}

// test consumer poll-based API with incremental rebalancing
func (its *IntegrationTestSuite) TestConsumerPollIncremental() {
	t := its.T()
	consumerTestWithCommits(t, "Poll Consumer ncremental",
		"cooperative-sticky", 0, false, eventTestPollConsumer, nil)
}

// test consumer poll-based API with rebalance callback
func (its *IntegrationTestSuite) TestConsumerPollRebalance() {
	t := its.T()
	consumerTestWithCommits(t, "Poll Consumer (rebalance callback)",
		"", 0, false, eventTestPollConsumer,
		func(c *Consumer, event Event) error {
			t.Logf("Rebalanced: %s", event)
			return nil
		})
}

// test consumer poll-based API with incremental no-op rebalance callback
func (its *IntegrationTestSuite) TestConsumerPollRebalanceIncrementalNoop() {
	t := its.T()
	consumerTestWithCommits(t, "Poll Consumer (incremental no-op rebalance callback)",
		"cooperative-sticky", 0, false, eventTestPollConsumer,
		func(c *Consumer, event Event) error {
			t.Logf("Rebalanced: %s", event)
			return nil
		})
}

// test consumer poll-based API with incremental rebalance callback
func (its *IntegrationTestSuite) TestConsumerPollRebalanceIncremental() {
	t := its.T()
	consumerTestWithCommits(t, "Poll Consumer (incremental rebalance callback)",
		"cooperative-sticky", 0, false, eventTestPollConsumer,
		func(c *Consumer, event Event) error {
			t.Logf("Rebalanced: %s (RebalanceProtocol=%s, AssignmentLost=%v)",
				event, c.GetRebalanceProtocol(), c.AssignmentLost())

			switch e := event.(type) {
			case AssignedPartitions:
				err := c.IncrementalAssign(e.Partitions)
				if err != nil {
					t.Errorf("IncrementalAssign() failed: %s\n", err)
					return err
				}
			case RevokedPartitions:
				err := c.IncrementalUnassign(e.Partitions)
				if err != nil {
					t.Errorf("IncrementalUnassign() failed: %s\n", err)
					return err
				}
			default:
				t.Fatalf("Unexpected rebalance event: %v\n", e)
			}

			return nil
		})
}

// Test Committed() API
func (its *IntegrationTestSuite) TestConsumerCommitted() {
	t := its.T()
	if testconf.Semaphore {
		t.Skipf("Skipping TestConsumerCommitted since it is flaky[Does not run when tested with all the other integration tests]")
		return
	}

	consumerTestWithCommits(t, "Poll Consumer (rebalance callback, verify Committed())",
		"", 0, false, eventTestPollConsumer,
		func(c *Consumer, event Event) error {
			t.Logf("Rebalanced: %s", event)
			rp, ok := event.(RevokedPartitions)
			if ok {
				offsets, err := c.Committed(rp.Partitions, 5000)
				if err != nil {
					t.Errorf("Failed to get committed offsets: %s\n", err)
					return nil
				}

				t.Logf("Retrieved Committed offsets: %s\n", offsets)

				if len(offsets) != len(rp.Partitions) || len(rp.Partitions) == 0 {
					t.Errorf("Invalid number of partitions %d, should be %d (and >0)\n", len(offsets), len(rp.Partitions))
				}

				// Verify proper offsets: at least one partition needs
				// to have a committed offset.
				validCnt := 0
				for _, p := range offsets {
					if p.Error != nil {
						t.Errorf("Committed() partition error: %v: %v", p, p.Error)
					} else if p.Offset >= 0 {
						validCnt++
					}
				}

				if validCnt == 0 {
					t.Errorf("Committed(): no partitions with valid offsets: %v", offsets)
				}
			}
			return nil
		})
}

// TestProducerConsumerTimestamps produces messages with timestamps
// and verifies them on consumption.
// Requires librdkafka >=0.9.4 and Kafka >=0.10.0.0
func (its *IntegrationTestSuite) TestProducerConsumerTimestamps() {
	t := its.T()
	numver, strver := LibraryVersion()
	if numver < 0x00090400 {
		t.Skipf("Requires librdkafka >=0.9.4 (currently on %s)", strver)
	}

	consumerConf := ConfigMap{"bootstrap.servers": testconf.Brokers,
		"go.events.channel.enable": true,
		"group.id":                 testconf.Topic,
		"enable.partition.eof":     true,
	}

	consumerConf.updateFromTestconf()

	/* Create consumer and find recognizable message, verify timestamp.
	 * The consumer is started before the producer to make sure
	 * the message isn't missed. */
	t.Logf("Creating consumer")
	c, err := NewConsumer(&consumerConf)
	if err != nil {
		t.Fatalf("NewConsumer: %v", err)
	}

	t.Logf("Assign %s [0]", testconf.Topic)
	err = c.Assign([]TopicPartition{{Topic: &testconf.Topic, Partition: 0,
		Offset: OffsetEnd}})
	if err != nil {
		t.Fatalf("Assign: %v", err)
	}

	/* Wait until EOF is reached so we dont miss the produced message */
	for ev := range c.Events() {
		t.Logf("Awaiting initial EOF")
		_, ok := ev.(PartitionEOF)
		if ok {
			break
		}
	}

	/*
	 * Create producer and produce one recognizable message with timestamp
	 */
	producerConf := ConfigMap{"bootstrap.servers": testconf.Brokers}
	producerConf.updateFromTestconf()

	t.Logf("Creating producer")
	p, err := NewProducer(&producerConf)
	if err != nil {
		t.Fatalf("NewProducer: %v", err)
	}

	drChan := make(chan Event, 1)

	/* Offset the timestamp to avoid comparison with system clock */
	future, _ := time.ParseDuration("87658h") // 10y
	timestamp := time.Now().Add(future)
	key := fmt.Sprintf("TS: %v", timestamp)
	t.Logf("Producing message with timestamp %v", timestamp)
	err = p.Produce(&Message{
		TopicPartition: TopicPartition{Topic: &testconf.Topic, Partition: 0},
		Key:            []byte(key),
		Timestamp:      timestamp},
		drChan)

	if err != nil {
		t.Fatalf("Produce: %v", err)
	}

	// Wait for delivery
	t.Logf("Awaiting delivery report")
	ev := <-drChan
	m, ok := ev.(*Message)
	if !ok {
		t.Fatalf("drChan: Expected *Message, got %v", ev)
	}
	if m.TopicPartition.Error != nil {
		t.Fatalf("Delivery failed: %v", m.TopicPartition)
	}
	t.Logf("Produced message to %v", m.TopicPartition)
	producedOffset := m.TopicPartition.Offset

	p.Close()

	/* Now consume messages, waiting for that recognizable one. */
	t.Logf("Consuming messages")
outer:
	for ev := range c.Events() {
		switch m := ev.(type) {
		case *Message:
			if m.TopicPartition.Error != nil {
				continue
			}
			if m.Key == nil || string(m.Key) != key {
				continue
			}

			t.Logf("Found message at %v with timestamp %s %s",
				m.TopicPartition,
				m.TimestampType, m.Timestamp)

			if m.TopicPartition.Offset != producedOffset {
				t.Fatalf("Produced Offset %d does not match consumed offset %d", producedOffset, m.TopicPartition.Offset)
			}

			if m.TimestampType != TimestampCreateTime {
				t.Fatalf("Expected timestamp CreateTime, not %s",
					m.TimestampType)
			}

			/* Since Kafka timestamps are milliseconds we need to
			 * shave off some precision for the comparison */
			if m.Timestamp.UnixNano()/1000000 !=
				timestamp.UnixNano()/1000000 {
				t.Fatalf("Expected timestamp %v (%d), not %v (%d)",
					timestamp, timestamp.UnixNano(),
					m.Timestamp, m.Timestamp.UnixNano())
			}
			break outer
		default:
		}
	}

	c.Close()
}

// TestProducerConsumerHeaders produces messages with headers
// and verifies them on consumption.
// Requires librdkafka >=0.11.4 and Kafka >=0.11.0.0
func (its *IntegrationTestSuite) TestProducerConsumerHeaders() {
	t := its.T()
	numver, strver := LibraryVersion()
	if numver < 0x000b0400 {
		t.Skipf("Requires librdkafka >=0.11.4 (currently on %s, 0x%x)", strver, numver)
	}

	conf := ConfigMap{"bootstrap.servers": testconf.Brokers,
		"api.version.request": true,
		"enable.auto.commit":  false,
		"group.id":            testconf.Topic,
	}

	conf.updateFromTestconf()

	/*
	 * Create producer and produce a couple of messages with and without
	 * headers.
	 */
	t.Logf("Creating producer")
	p, err := NewProducer(&conf)
	if err != nil {
		t.Fatalf("NewProducer: %v", err)
	}

	drChan := make(chan Event, 1)

	// prepare some header values
	bigBytes := make([]byte, 2500)
	for i := 0; i < len(bigBytes); i++ {
		bigBytes[i] = byte(i)
	}

	myVarint := make([]byte, binary.MaxVarintLen64)
	myVarintLen := binary.PutVarint(myVarint, 12345678901234)

	expMsgHeaders := [][]Header{
		{
			{"msgid", []byte("1")},
			{"a key with SPACES ", bigBytes[:15]},
			{"BIGONE!", bigBytes},
		},
		{
			{"msgid", []byte("2")},
			{"myVarint", myVarint[:myVarintLen]},
			{"empty", []byte("")},
			{"theNullIsNil", nil},
		},
		nil, // no headers
		{
			{"msgid", []byte("4")},
			{"order", []byte("1")},
			{"order", []byte("2")},
			{"order", nil},
			{"order", []byte("4")},
		},
	}

	t.Logf("Producing %d messages", len(expMsgHeaders))
	for _, hdrs := range expMsgHeaders {
		err = p.Produce(&Message{
			TopicPartition: TopicPartition{Topic: &testconf.Topic, Partition: 0},
			Headers:        hdrs},
			drChan)
	}

	if err != nil {
		t.Fatalf("Produce: %v", err)
	}

	var firstOffset Offset = OffsetInvalid
	for range expMsgHeaders {
		ev := <-drChan
		m, ok := ev.(*Message)
		if !ok {
			t.Fatalf("drChan: Expected *Message, got %v", ev)
		}
		if m.TopicPartition.Error != nil {
			t.Fatalf("Delivery failed: %v", m.TopicPartition)
		}
		t.Logf("Produced message to %v", m.TopicPartition)
		if firstOffset == OffsetInvalid {
			firstOffset = m.TopicPartition.Offset
		}
	}

	p.Close()

	/* Now consume the produced messages and verify the headers */
	t.Logf("Creating consumer starting at offset %v", firstOffset)
	c, err := NewConsumer(&conf)
	if err != nil {
		t.Fatalf("NewConsumer: %v", err)
	}

	err = c.Assign([]TopicPartition{{Topic: &testconf.Topic, Partition: 0,
		Offset: firstOffset}})
	if err != nil {
		t.Fatalf("Assign: %v", err)
	}

	for n, hdrs := range expMsgHeaders {
		m, err := c.ReadMessage(-1)
		if err != nil {
			t.Fatalf("Expected message #%d, not error %v", n, err)
		}

		if m.Headers == nil {
			if hdrs == nil {
				continue
			}
			t.Fatalf("Expected message #%d to have headers", n)
		}

		if hdrs == nil {
			t.Fatalf("Expected message #%d not to have headers, but found %v", n, m.Headers)
		}

		// Compare headers
		if !reflect.DeepEqual(hdrs, m.Headers) {
			t.Fatalf("Expected message #%d headers to match %v, but found %v", n, hdrs, m.Headers)
		}

		t.Logf("Message #%d headers matched: %v", n, m.Headers)
	}

	c.Close()

}

// TestUserScramTestAdminClient_UserScramCredentialsCredentialsAPI describes
// the SCRAM credentials for a user, upserts some credentials, describes them
// again to check insertion, deletes them, and finally describes them once again
// to check deletion.
func (its *IntegrationTestSuite) TestAdminClient_UserScramCredentials() {
	t := its.T()
	ac, err := NewAdminClient(&ConfigMap{
		"bootstrap.servers": testconf.Brokers,
	})
	if err != nil {
		t.Fatalf("Failed to create Admin Client: %s\n", err)
	}
	defer ac.Close()

	users := []string{"non-existent"}

	// Call DescribeUserScramCredentials
	ctx, cancel := context.WithTimeout(context.Background(), time.Second*30)
	defer cancel()
	describeRes, describeErr := ac.DescribeUserScramCredentials(ctx, users)
	if describeErr != nil {
		t.Fatalf("Failed to Describe the User Scram Credentials: %s\n", describeErr)
	}

	// Check Describe result
	if len(describeRes.Descriptions) != 1 {
		t.Fatalf("Expected 1 user in Describe Result, got %d\n", len(describeRes.Descriptions))
	}
	description, ok := describeRes.Descriptions[users[0]]
	if !ok {
		t.Fatalf("Did not find expected user %s in results\n", users[0])
	}

	if description.Error.Code() != ErrResourceNotFound {
		t.Fatalf("Error should be ErrResourceNotFound instead it is %s", description.Error.Code())
	}

	// Call AlterUserScramCredentials for Upsert
	upsertions := []UserScramCredentialUpsertion{
		{
			User: "non-existent",
			ScramCredentialInfo: ScramCredentialInfo{
				Mechanism: ScramMechanismSHA256, Iterations: 10000},
			Password: []byte("password"),
			Salt:     []byte("salt"),
		}}

	ctx, cancel = context.WithTimeout(context.Background(), time.Second*30)
	defer cancel()
	alterRes, alterErr := ac.AlterUserScramCredentials(ctx, upsertions, nil)

	// Check Upsert result
	if alterErr != nil {
		t.Fatalf("Failed to Alter the User Scram Credentials: %s\n", alterErr)
	}
	if len(alterRes.Errors) != 1 {
		t.Fatalf("Expected 1 user in Alter Result, got %d\n", len(alterRes.Errors))
	}
	kErr, ok := alterRes.Errors[upsertions[0].User]
	if !ok {
		t.Fatalf("Did not find expected user %s in results\n", users[0])
	}
	if kErr.Code() != ErrNoError {
		t.Fatalf("Error code should be ErrNoError instead it is %d", kErr.Code())
	}

	// Call DescribeUserScramCredentials to verify upsert
	ctx, cancel = context.WithTimeout(context.Background(), time.Second*30)
	defer cancel()
	describeRes, describeErr = ac.DescribeUserScramCredentials(ctx, users)

	// Check Describe result
	if describeErr != nil {
		t.Fatalf("Failed to Describe the User Scram Credentials: %s\n", describeErr)
	}
	description, ok = describeRes.Descriptions[users[0]]
	if !ok {
		t.Fatalf("Did not find expected user %s in results\n", users[0])
	}
	if description.Error.Code() != ErrNoError {
		t.Fatalf("Error code should be ErrNoError instead it is %s", description.Error.Code())
	}
	if description.ScramCredentialInfos[0].Iterations != 10000 {
		t.Fatalf("Iterations field doesn't match the upserted value. Expected 10000, got %d",
			description.ScramCredentialInfos[0].Iterations)
	}
	if description.ScramCredentialInfos[0].Mechanism != ScramMechanismSHA256 {
		t.Fatalf("Mechanism field doesn't match the upserted value. Expected %s, got %s",
			ScramMechanismSHA256, description.ScramCredentialInfos[0].Mechanism)
	}

	// Call AlterUserScramCredentials for Delete
	deletions := []UserScramCredentialDeletion{
		{User: "non-existent", Mechanism: ScramMechanismSHA256}}
	ctx, cancel = context.WithTimeout(context.Background(), time.Second*30)
	defer cancel()
	alterRes, alterErr = ac.AlterUserScramCredentials(ctx, nil, deletions)

	// Check Delete result
	if alterErr != nil {
		t.Fatalf("Failed to alter user scram credentials: %s\n", alterErr)
	}
	kErr, ok = alterRes.Errors[upsertions[0].User]
	if !ok {
		t.Fatalf("Did not find expected user %s in results\n", users[0])
	}
	if kErr.Code() != ErrNoError {
		t.Fatalf("Error code should be ErrNoError instead it is %d", kErr.Code())
	}

	// Call DescribeUserScramCredentials to verify delete
	ctx, cancel = context.WithTimeout(context.Background(), time.Second*30)
	defer cancel()
	describeRes, describeErr = ac.DescribeUserScramCredentials(ctx, users)

	// Check Describe result
	if describeErr != nil {
		t.Fatalf("Failed to Describe the User Scram Credentials: %s\n", describeErr)
	}
	description, ok = describeRes.Descriptions[users[0]]
	if !ok {
		t.Fatalf("Did not find expected user %s in results\n", users[0])
	}

	if description.Error.Code() != ErrResourceNotFound {
		t.Fatalf("Error should be ErrResourceNotFound instead it is %s", description.Error.Code())
	}
}

func TestIntegration(t *testing.T) {
	its := new(IntegrationTestSuite)
	testconfInit()
	if !testconfRead() {
		t.Skipf("testconf not provided or not usable\n")
		return
	}
	if testconf.Docker && !testconf.Semaphore {
		its.compose = testcontainers.NewLocalDockerCompose([]string{"./testresources/docker-compose.yaml"}, "test-docker")
		execErr := its.compose.WithCommand([]string{"up", "-d"}).Invoke()
		if err := execErr.Error; err != nil {
			t.Fatalf("up -d command failed with the error message %s\n", err)
		}
		// It takes some time after the containers come up for them to be ready.
		time.Sleep(20 * time.Second)
	}
	suite.Run(t, its)
}<|MERGE_RESOLUTION|>--- conflicted
+++ resolved
@@ -1938,8 +1938,6 @@
 	checkExpectedResult(expectedDescribeACLs, *resultDescribeACLs)
 }
 
-<<<<<<< HEAD
-=======
 // Test AdminClient List all consumer group offsets.
 func (its *IntegrationTestSuite) TestAdminClient_ListAllConsumerGroupsOffsets() {
 	t := its.T()
@@ -2064,7 +2062,6 @@
 	}
 }
 
->>>>>>> abc3e185
 // Test consumer QueryWatermarkOffsets API
 func (its *IntegrationTestSuite) TestConsumerQueryWatermarkOffsets() {
 	t := its.T()
