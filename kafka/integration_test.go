--- conflicted
+++ resolved
@@ -27,7 +27,6 @@
 	"path"
 	"reflect"
 	"runtime"
-	"strings"
 	"sync"
 	"testing"
 	"time"
@@ -306,6 +305,8 @@
 		}
 	case PartitionEOF:
 		break // silence
+	case OffsetsCommitted:
+		break // could happen because we have auto commit on some tests
 	default:
 		mt.t.Fatalf("Consumer error: %v", e)
 	}
@@ -491,39 +492,19 @@
 		msgcnt = len(p0TestMsgs)
 	}
 
-<<<<<<< HEAD
-	// Upstream seems to have broken a ton of these tests, because the same consumer group is used between
-	// every test, and some of them now have different partition assignment strategies. So, we need to randomise
-	// the consumer group name...
-	randomConsumerGroup := fmt.Sprintf(
-		"group-%s-%d",
-		strings.Replace(assignmentStrategy, " ", "-", -1),
-		rand.Intn(10000),
-	)
-
 	conf := ConfigMap{
-		"bootstrap.servers":                    testconf.Brokers,
-		"go.events.channel.enable":             cc.useChannel,
-		"group.id":                             randomConsumerGroup,
+		"bootstrap.servers":        testconf.Brokers,
+		"go.events.channel.enable": cc.useChannel,
+		"group.id": testconf.GroupID +
+			fmt.Sprintf("-%d", rand.Intn(1000000)),
 		"session.timeout.ms":                   6000,
 		"api.version.request":                  "true",
 		"enable.auto.commit":                   cc.autoCommit,
-		"log_level":                            7,
+		"auto.commit.interval.ms":              500,
+		"debug":                                ",",
 		"auto.offset.reset":                    "earliest",
 		"go.enable.read.from.partition.queues": cc.readFromPartitionQueue,
 	}
-=======
-	conf := ConfigMap{"bootstrap.servers": testconf.Brokers,
-		"go.events.channel.enable": cc.useChannel,
-		"group.id": testconf.GroupID +
-			fmt.Sprintf("-%d", rand.Intn(1000000)),
-		"session.timeout.ms":      6000,
-		"api.version.request":     "true",
-		"enable.auto.commit":      cc.autoCommit,
-		"auto.commit.interval.ms": 500,
-		"debug":                   ",",
-		"auto.offset.reset":       "earliest"}
->>>>>>> 540cf1d5
 	if assignmentStrategy != "" {
 		conf["partition.assignment.strategy"] = assignmentStrategy
 	}
