--- conflicted
+++ resolved
@@ -23,11 +23,7 @@
 
 /*
 #include <string.h>
-<<<<<<< HEAD
-#include "rdkafka_select.h"
-=======
 #include "select_rdkafka.h"
->>>>>>> ef84d2e2
 #include "glue_rdkafka.h"
 */
 import "C"
