package kafka

/**
 * Copyright 2016 Confluent Inc.
 *
 * Licensed under the Apache License, Version 2.0 (the "License");
 * you may not use this file except in compliance with the License.
 * You may obtain a copy of the License at
 *
 * http://www.apache.org/licenses/LICENSE-2.0
 *
 * Unless required by applicable law or agreed to in writing, software
 * distributed under the License is distributed on an "AS IS" BASIS,
 * WITHOUT WARRANTIES OR CONDITIONS OF ANY KIND, either express or implied.
 * See the License for the specific language governing permissions and
 * limitations under the License.
 */

import (
	"context"
	"fmt"
	"unsafe"
)

/*
#include <stdlib.h>
#include "select_rdkafka.h"
#include "glue_rdkafka.h"
<<<<<<< HEAD


void chdrs_to_tmphdrs (glue_msg_t *gMsg) {
    size_t i = 0;
    const char *name;
    const void *val;
    size_t size;
    rd_kafka_headers_t *chdrs;

    if (rd_kafka_message_headers(gMsg->msg, &chdrs)) {
        gMsg->tmphdrs = NULL;
        gMsg->tmphdrsCnt = 0;
        return;
    }

    gMsg->tmphdrsCnt = rd_kafka_header_cnt(chdrs);
    gMsg->tmphdrs = malloc(sizeof(*gMsg->tmphdrs) * gMsg->tmphdrsCnt);

    while (!rd_kafka_header_get_all(chdrs, i,
                                    &gMsg->tmphdrs[i].key,
                                    &gMsg->tmphdrs[i].val,
                                    (size_t *)&gMsg->tmphdrs[i].size))
        i++;
}

rd_kafka_event_t *_rk_queue_poll (rd_kafka_queue_t *rkq, int timeoutMs,
                                  rd_kafka_event_type_t *evtype,
                                  glue_msg_t *gMsg) {
    rd_kafka_event_t *rkev;

    rkev = rd_kafka_queue_poll(rkq, timeoutMs);
    *evtype = rd_kafka_event_type(rkev);

    if (*evtype == RD_KAFKA_EVENT_FETCH) {
        gMsg->msg = (rd_kafka_message_t *)rd_kafka_event_message_next(rkev);
        gMsg->ts = rd_kafka_message_timestamp(gMsg->msg, &gMsg->tstype);

        if (gMsg->want_hdrs)
            chdrs_to_tmphdrs(gMsg);
    }

    return rkev;
}
=======
>>>>>>> 540cf1d5
*/
import "C"

// Event generic interface
type Event interface {
	// String returns a human-readable representation of the event
	String() string
}

// Specific event types

// Stats statistics event
type Stats struct {
	statsJSON string
}

func (e Stats) String() string {
	return e.statsJSON
}

// AssignedPartitions consumer group rebalance event: assigned partition set
type AssignedPartitions struct {
	Partitions []TopicPartition
}

func (e AssignedPartitions) String() string {
	return fmt.Sprintf("AssignedPartitions: %v", e.Partitions)
}

// RevokedPartitions consumer group rebalance event: revoked partition set
type RevokedPartitions struct {
	Partitions []TopicPartition
}

func (e RevokedPartitions) String() string {
	return fmt.Sprintf("RevokedPartitions: %v", e.Partitions)
}

// PartitionEOF consumer reached end of partition
// Needs to be explicitly enabled by setting the `enable.partition.eof`
// configuration property to true.
type PartitionEOF TopicPartition

func (p PartitionEOF) String() string {
	return fmt.Sprintf("EOF at %s", TopicPartition(p))
}

// OffsetsCommitted reports committed offsets
type OffsetsCommitted struct {
	Error   error
	Offsets []TopicPartition
}

func (o OffsetsCommitted) String() string {
	return fmt.Sprintf("OffsetsCommitted (%v, %v)", o.Error, o.Offsets)
}

// OAuthBearerTokenRefresh indicates token refresh is required
type OAuthBearerTokenRefresh struct {
	// Config is the value of the sasl.oauthbearer.config property
	Config string
}

func (o OAuthBearerTokenRefresh) String() string {
	return "OAuthBearerTokenRefresh"
}

<<<<<<< HEAD
func (h *handle) eventPollQueueContext(ctx context.Context, trigger *handleIOTrigger) (Event, bool) {
	for {
		// Check if there's a message already
		for {
			var evtype C.rd_kafka_event_type_t
			var gMsg C.glue_msg_t
			rkev := C._rk_queue_poll(trigger.rkq, 0, &evtype, &gMsg)

			if evtype == C.RD_KAFKA_EVENT_NONE {
				// We drained the queue and found nothing, now we must wait
				break
			}
			ev := h.processRkevToGoEvent(ctx, rkev, evtype, &gMsg)
			C.rd_kafka_event_destroy(rkev)
			if ev != nil {
				// We found something
				return ev, false
			}
		}

		select {
		case <-ctx.Done():
			return nil, true
		case _, ok := <-trigger.notifyChan:
			if !ok {
				return nil, false
			}
			// Triggered, go back into check loop.
		}
	}
}

// eventPollContext waits for a single "returnable" event on the underlying
// rd_kafka_queue_t queue and returns it. It uses the ioPollTrigger channel
// on h to be notified of any new event by librdkafka.
//
// An event is considered "returnable" if it is _not_ internally processed by
// processRkevToGoEvent.
//
// returns (event Event, terminate Bool) tuple, where Terminate indicates
// if the context was canceled
func (h *handle) eventPollContext(ctx context.Context) (Event, bool) {
	return h.eventPollQueueContext(ctx, h.ioPollTrigger)
}

// processRkevToGoEvent handles events coming out of librdkafka from the rd_kafka_poll call in
// eventPollContext. It processes some kinds of events itself (for example, it handles delivery reports
// by finding the appropriate channel to dispatch the report to, or handles assignment events by
// assigning partitions if configured to do so).
// All other events are handled by wrapping them in an appropriate Go type and returning them to the caller.
func (h *handle) processRkevToGoEvent(
	ctx context.Context, rkev *C.rd_kafka_event_t, evtype C.rd_kafka_event_type_t, gMsg *C.glue_msg_t,
) Event {

	switch evtype {
	case C.RD_KAFKA_EVENT_FETCH:
		// Consumer fetch event, new message.
		// Extracted into temporary fcMsg for optimization
		return h.newMessageFromGlueMsg(gMsg)

	case C.RD_KAFKA_EVENT_REBALANCE:
		return h.c.handleRebalanceEvent(rkev)

	case C.RD_KAFKA_EVENT_ERROR:
		// Error event
		cErr := C.rd_kafka_event_error(rkev)
		if cErr == C.RD_KAFKA_RESP_ERR__PARTITION_EOF {
			crktpar := C.rd_kafka_event_topic_partition(rkev)
			if crktpar == nil {
				return nil
			}

			defer C.rd_kafka_topic_partition_destroy(crktpar)
			var peof PartitionEOF
			setupTopicPartitionFromCrktpar((*TopicPartition)(&peof), crktpar)

			return peof

		} else if int(C.rd_kafka_event_error_is_fatal(rkev)) != 0 {
			// A fatal error has been raised.
			// Extract the actual error from the client
			// instance and return a new Error with
			// fatal set to true.
			cFatalErrstrSize := C.size_t(512)
			cFatalErrstr := (*C.char)(C.malloc(cFatalErrstrSize))
			defer C.free(unsafe.Pointer(cFatalErrstr))
			cFatalErr := C.rd_kafka_fatal_error(h.rk, cFatalErrstr, cFatalErrstrSize)
			fatalErr := newErrorFromCString(cFatalErr, cFatalErrstr)
			fatalErr.fatal = true
			return fatalErr

		} else {
			return newErrorFromCString(cErr, C.rd_kafka_event_error_string(rkev))
		}

	case C.RD_KAFKA_EVENT_STATS:
		return &Stats{C.GoString(C.rd_kafka_event_stats(rkev))}

	case C.RD_KAFKA_EVENT_DR:
		// Producer Delivery Report event
		// Each such event contains delivery reports for all
		// messages in the produced batch.
		// Forward delivery reports to per-message's response channel
		// or to the global Producer.Events channel, or none.
		rkmessages := make([]*C.rd_kafka_message_t, int(C.rd_kafka_event_message_count(rkev)))

		cnt := int(C.rd_kafka_event_message_array(rkev, (**C.rd_kafka_message_t)(unsafe.Pointer(&rkmessages[0])), C.size_t(len(rkmessages))))

		for _, rkmessage := range rkmessages[:cnt] {
			msg := h.newMessageFromC(rkmessage)
			var ch *chan Event

			if rkmessage._private != nil {
				// Find cgoif by id
				cg, found := h.cgoGet((int)((uintptr)(rkmessage._private)))
				if found {
					cdr := cg.(cgoDr)

					if cdr.deliveryChan != nil {
						ch = &cdr.deliveryChan
					}
					msg.Opaque = cdr.opaque
				}
			}

			var outEvent Event
			if h.fwdDrErrEvents {
				mwe := &MessageWithError{Message: *msg}
				if rkmessage.err != C.RD_KAFKA_RESP_ERR_NO_ERROR {
					ep := newError(rkmessage.err)
					mwe.Error = &ep
				}
				outEvent = mwe
			} else {
				outEvent = msg
			}

			if ch != nil {
				select {
				case *ch <- outEvent:
				case <-ctx.Done():
					// This is a _very_ dangerous codepath. If the context passed in is canceled, and causes us
					// to return in this branch, it means we have only half-processed the batch of message delivery
					// reports in this event, and some of the DR channels will _never_ have the DR posted to them.
					// This is OK when we're shutting down a producer, but not OK otherwise.
					//
					// By the same token, if we _don't_ return here, it's possible to deadlock forever when shutting
					// down a producer because some client is not listening to their DR channel. So we kind of have
					// to do it. (We could change the exceptions of library users around what they have to do with
					// their DR channels, but that would be a pretty significant behaviour change.
					//
					// The producer is careful to pass in a context to this function that only expires when we
					// genuinely are shutting down, so it _should_ be OK.
					return nil
				}

=======
// eventPoll waits for a single "returnable" event on the underlying
// rd_kafka_queue_t queue and returns it. It polls indefinitely until
// either an event is found or the provided context is canceled.
//
// An event is considered "returnable" if it is _not_ internally processed by
// this method.
//
// Once an event is retrieved from librdkafka, it is processed or returned as
// required, _regardless of whether ctx is subsequently canceled_. This ensures
// that we do not end up in an inconsistent state where we have thrown away an
// event.
func (h *handle) eventPoll(ctx context.Context) (Event, error) {
	polledEv, err := h.pollSingleCEventWithYield(ctx, h.rkq)
	if err != nil {
		// poll timed out: no events available
		return nil, err
	}

	if polledEv.rkev != nil {
		defer C.rd_kafka_event_destroy(polledEv.rkev)
	}

	switch polledEv.evType {
	case C.RD_KAFKA_EVENT_FETCH:
		// Consumer fetch event, new message.
		// Extracted into temporary gMsg for optimization
		return h.newMessageFromGlueMsg(&polledEv.gMsg), nil

	case C.RD_KAFKA_EVENT_REBALANCE:
		// Consumer rebalance event
		return h.c.handleRebalanceEvent(polledEv.rkev), nil

	case C.RD_KAFKA_EVENT_ERROR:
		// Error event
		cErr := C.rd_kafka_event_error(polledEv.rkev)
		if cErr == C.RD_KAFKA_RESP_ERR__PARTITION_EOF {
			crktpar := C.rd_kafka_event_topic_partition(polledEv.rkev)
			if crktpar == nil {
				return nil, nil
			}

			defer C.rd_kafka_topic_partition_destroy(crktpar)
			var peof PartitionEOF
			setupTopicPartitionFromCrktpar((*TopicPartition)(&peof), crktpar)

			return peof, nil

		} else if int(C.rd_kafka_event_error_is_fatal(polledEv.rkev)) != 0 {
			// A fatal error has been raised.
			// Extract the actual error from the client
			// instance and return a new Error with
			// fatal set to true.
			cFatalErrstrSize := C.size_t(512)
			cFatalErrstr := (*C.char)(C.malloc(cFatalErrstrSize))
			defer C.free(unsafe.Pointer(cFatalErrstr))
			cFatalErr := C.rd_kafka_fatal_error(h.rk, cFatalErrstr, cFatalErrstrSize)
			fatalErr := newErrorFromCString(cFatalErr, cFatalErrstr)
			fatalErr.fatal = true
			return fatalErr, nil

		} else {
			return newErrorFromCString(cErr, C.rd_kafka_event_error_string(polledEv.rkev)), nil
		}

	case C.RD_KAFKA_EVENT_STATS:
		return &Stats{C.GoString(C.rd_kafka_event_stats(polledEv.rkev))}, nil

	case C.RD_KAFKA_EVENT_DR:
		// Producer Delivery Report event
		// Each such event contains delivery reports for all
		// messages in the produced batch.
		// Forward delivery reports to per-message's response channel
		// or to the global Producer.Events channel, or none.
		rkmessages := make([]*C.rd_kafka_message_t, int(C.rd_kafka_event_message_count(polledEv.rkev)))

		cnt := int(C.rd_kafka_event_message_array(polledEv.rkev, (**C.rd_kafka_message_t)(unsafe.Pointer(&rkmessages[0])), C.size_t(len(rkmessages))))

		for _, rkmessage := range rkmessages[:cnt] {
			msg := h.newMessageFromC(rkmessage)
			var ch *chan Event

			if rkmessage._private != nil {
				// Find cgoif by id
				cg, found := h.cgoGet(rkmessage._private)
				if found {
					cdr := cg.(cgoDr)

					if cdr.deliveryChan != nil {
						ch = &cdr.deliveryChan
					}
					msg.Opaque = cdr.opaque
				}
>>>>>>> 540cf1d5
			}
		}
		return nil

	case C.RD_KAFKA_EVENT_OFFSET_COMMIT:
		// Offsets committed
		cErr := C.rd_kafka_event_error(rkev)
		coffsets := C.rd_kafka_event_topic_partition_list(rkev)
		var offsets []TopicPartition
		if coffsets != nil {
			offsets = newTopicPartitionsFromCparts(coffsets)
		}

<<<<<<< HEAD
		if cErr != C.RD_KAFKA_RESP_ERR_NO_ERROR {
			return OffsetsCommitted{newErrorFromCString(cErr, C.rd_kafka_event_error_string(rkev)), offsets}
=======
			if ch != nil {
				// Note that if nothing is consuming *ch (which could be either a per-message DR channel, or the
				// global deliveryChan) then Poll() and Close() can block indefinitely because of this line.
				// Therefore, it's crucial that users consume deliveryChan/per-message DR channels from another
				// goroutine than the one that calls Poll()/Close().
				*ch <- msg
			}
		}
		return nil, ctx.Err()

	case C.RD_KAFKA_EVENT_OFFSET_COMMIT:
		// Offsets committed
		cErr := C.rd_kafka_event_error(polledEv.rkev)
		coffsets := C.rd_kafka_event_topic_partition_list(polledEv.rkev)
		var offsets []TopicPartition
		if coffsets != nil {
			offsets = newTopicPartitionsFromCparts(coffsets)
>>>>>>> 540cf1d5
		}
		return OffsetsCommitted{nil, offsets}

<<<<<<< HEAD
	case C.RD_KAFKA_EVENT_OAUTHBEARER_TOKEN_REFRESH:
		return OAuthBearerTokenRefresh{C.GoString(C.rd_kafka_event_config_string(rkev))}

	case C.RD_KAFKA_EVENT_NONE:
		// poll timed out: no events available
		return nil

	default:
		if rkev != nil {
			fmt.Fprintf(os.Stderr, "Ignored event %s\n",
				C.GoString(C.rd_kafka_event_name(rkev)))
		}
		return nil

=======
		if cErr != C.RD_KAFKA_RESP_ERR_NO_ERROR {
			return OffsetsCommitted{newErrorFromCString(cErr, C.rd_kafka_event_error_string(polledEv.rkev)), offsets}, nil
		}
		return OffsetsCommitted{nil, offsets}, nil

	case C.RD_KAFKA_EVENT_OAUTHBEARER_TOKEN_REFRESH:
		ev := OAuthBearerTokenRefresh{C.GoString(C.rd_kafka_event_config_string(polledEv.rkev))}
		return ev, nil

	case C.RD_KAFKA_EVENT_NONE:
		// poll timed out: no events available
		return nil, ctx.Err()

	default:
		return nil, nil
>>>>>>> 540cf1d5
	}
}<|MERGE_RESOLUTION|>--- conflicted
+++ resolved
@@ -26,52 +26,6 @@
 #include <stdlib.h>
 #include "select_rdkafka.h"
 #include "glue_rdkafka.h"
-<<<<<<< HEAD
-
-
-void chdrs_to_tmphdrs (glue_msg_t *gMsg) {
-    size_t i = 0;
-    const char *name;
-    const void *val;
-    size_t size;
-    rd_kafka_headers_t *chdrs;
-
-    if (rd_kafka_message_headers(gMsg->msg, &chdrs)) {
-        gMsg->tmphdrs = NULL;
-        gMsg->tmphdrsCnt = 0;
-        return;
-    }
-
-    gMsg->tmphdrsCnt = rd_kafka_header_cnt(chdrs);
-    gMsg->tmphdrs = malloc(sizeof(*gMsg->tmphdrs) * gMsg->tmphdrsCnt);
-
-    while (!rd_kafka_header_get_all(chdrs, i,
-                                    &gMsg->tmphdrs[i].key,
-                                    &gMsg->tmphdrs[i].val,
-                                    (size_t *)&gMsg->tmphdrs[i].size))
-        i++;
-}
-
-rd_kafka_event_t *_rk_queue_poll (rd_kafka_queue_t *rkq, int timeoutMs,
-                                  rd_kafka_event_type_t *evtype,
-                                  glue_msg_t *gMsg) {
-    rd_kafka_event_t *rkev;
-
-    rkev = rd_kafka_queue_poll(rkq, timeoutMs);
-    *evtype = rd_kafka_event_type(rkev);
-
-    if (*evtype == RD_KAFKA_EVENT_FETCH) {
-        gMsg->msg = (rd_kafka_message_t *)rd_kafka_event_message_next(rkev);
-        gMsg->ts = rd_kafka_message_timestamp(gMsg->msg, &gMsg->tstype);
-
-        if (gMsg->want_hdrs)
-            chdrs_to_tmphdrs(gMsg);
-    }
-
-    return rkev;
-}
-=======
->>>>>>> 540cf1d5
 */
 import "C"
 
@@ -139,164 +93,6 @@
 	return "OAuthBearerTokenRefresh"
 }
 
-<<<<<<< HEAD
-func (h *handle) eventPollQueueContext(ctx context.Context, trigger *handleIOTrigger) (Event, bool) {
-	for {
-		// Check if there's a message already
-		for {
-			var evtype C.rd_kafka_event_type_t
-			var gMsg C.glue_msg_t
-			rkev := C._rk_queue_poll(trigger.rkq, 0, &evtype, &gMsg)
-
-			if evtype == C.RD_KAFKA_EVENT_NONE {
-				// We drained the queue and found nothing, now we must wait
-				break
-			}
-			ev := h.processRkevToGoEvent(ctx, rkev, evtype, &gMsg)
-			C.rd_kafka_event_destroy(rkev)
-			if ev != nil {
-				// We found something
-				return ev, false
-			}
-		}
-
-		select {
-		case <-ctx.Done():
-			return nil, true
-		case _, ok := <-trigger.notifyChan:
-			if !ok {
-				return nil, false
-			}
-			// Triggered, go back into check loop.
-		}
-	}
-}
-
-// eventPollContext waits for a single "returnable" event on the underlying
-// rd_kafka_queue_t queue and returns it. It uses the ioPollTrigger channel
-// on h to be notified of any new event by librdkafka.
-//
-// An event is considered "returnable" if it is _not_ internally processed by
-// processRkevToGoEvent.
-//
-// returns (event Event, terminate Bool) tuple, where Terminate indicates
-// if the context was canceled
-func (h *handle) eventPollContext(ctx context.Context) (Event, bool) {
-	return h.eventPollQueueContext(ctx, h.ioPollTrigger)
-}
-
-// processRkevToGoEvent handles events coming out of librdkafka from the rd_kafka_poll call in
-// eventPollContext. It processes some kinds of events itself (for example, it handles delivery reports
-// by finding the appropriate channel to dispatch the report to, or handles assignment events by
-// assigning partitions if configured to do so).
-// All other events are handled by wrapping them in an appropriate Go type and returning them to the caller.
-func (h *handle) processRkevToGoEvent(
-	ctx context.Context, rkev *C.rd_kafka_event_t, evtype C.rd_kafka_event_type_t, gMsg *C.glue_msg_t,
-) Event {
-
-	switch evtype {
-	case C.RD_KAFKA_EVENT_FETCH:
-		// Consumer fetch event, new message.
-		// Extracted into temporary fcMsg for optimization
-		return h.newMessageFromGlueMsg(gMsg)
-
-	case C.RD_KAFKA_EVENT_REBALANCE:
-		return h.c.handleRebalanceEvent(rkev)
-
-	case C.RD_KAFKA_EVENT_ERROR:
-		// Error event
-		cErr := C.rd_kafka_event_error(rkev)
-		if cErr == C.RD_KAFKA_RESP_ERR__PARTITION_EOF {
-			crktpar := C.rd_kafka_event_topic_partition(rkev)
-			if crktpar == nil {
-				return nil
-			}
-
-			defer C.rd_kafka_topic_partition_destroy(crktpar)
-			var peof PartitionEOF
-			setupTopicPartitionFromCrktpar((*TopicPartition)(&peof), crktpar)
-
-			return peof
-
-		} else if int(C.rd_kafka_event_error_is_fatal(rkev)) != 0 {
-			// A fatal error has been raised.
-			// Extract the actual error from the client
-			// instance and return a new Error with
-			// fatal set to true.
-			cFatalErrstrSize := C.size_t(512)
-			cFatalErrstr := (*C.char)(C.malloc(cFatalErrstrSize))
-			defer C.free(unsafe.Pointer(cFatalErrstr))
-			cFatalErr := C.rd_kafka_fatal_error(h.rk, cFatalErrstr, cFatalErrstrSize)
-			fatalErr := newErrorFromCString(cFatalErr, cFatalErrstr)
-			fatalErr.fatal = true
-			return fatalErr
-
-		} else {
-			return newErrorFromCString(cErr, C.rd_kafka_event_error_string(rkev))
-		}
-
-	case C.RD_KAFKA_EVENT_STATS:
-		return &Stats{C.GoString(C.rd_kafka_event_stats(rkev))}
-
-	case C.RD_KAFKA_EVENT_DR:
-		// Producer Delivery Report event
-		// Each such event contains delivery reports for all
-		// messages in the produced batch.
-		// Forward delivery reports to per-message's response channel
-		// or to the global Producer.Events channel, or none.
-		rkmessages := make([]*C.rd_kafka_message_t, int(C.rd_kafka_event_message_count(rkev)))
-
-		cnt := int(C.rd_kafka_event_message_array(rkev, (**C.rd_kafka_message_t)(unsafe.Pointer(&rkmessages[0])), C.size_t(len(rkmessages))))
-
-		for _, rkmessage := range rkmessages[:cnt] {
-			msg := h.newMessageFromC(rkmessage)
-			var ch *chan Event
-
-			if rkmessage._private != nil {
-				// Find cgoif by id
-				cg, found := h.cgoGet((int)((uintptr)(rkmessage._private)))
-				if found {
-					cdr := cg.(cgoDr)
-
-					if cdr.deliveryChan != nil {
-						ch = &cdr.deliveryChan
-					}
-					msg.Opaque = cdr.opaque
-				}
-			}
-
-			var outEvent Event
-			if h.fwdDrErrEvents {
-				mwe := &MessageWithError{Message: *msg}
-				if rkmessage.err != C.RD_KAFKA_RESP_ERR_NO_ERROR {
-					ep := newError(rkmessage.err)
-					mwe.Error = &ep
-				}
-				outEvent = mwe
-			} else {
-				outEvent = msg
-			}
-
-			if ch != nil {
-				select {
-				case *ch <- outEvent:
-				case <-ctx.Done():
-					// This is a _very_ dangerous codepath. If the context passed in is canceled, and causes us
-					// to return in this branch, it means we have only half-processed the batch of message delivery
-					// reports in this event, and some of the DR channels will _never_ have the DR posted to them.
-					// This is OK when we're shutting down a producer, but not OK otherwise.
-					//
-					// By the same token, if we _don't_ return here, it's possible to deadlock forever when shutting
-					// down a producer because some client is not listening to their DR channel. So we kind of have
-					// to do it. (We could change the exceptions of library users around what they have to do with
-					// their DR channels, but that would be a pretty significant behaviour change.
-					//
-					// The producer is careful to pass in a context to this function that only expires when we
-					// genuinely are shutting down, so it _should_ be OK.
-					return nil
-				}
-
-=======
 // eventPoll waits for a single "returnable" event on the underlying
 // rd_kafka_queue_t queue and returns it. It polls indefinitely until
 // either an event is found or the provided context is canceled.
@@ -308,8 +104,8 @@
 // required, _regardless of whether ctx is subsequently canceled_. This ensures
 // that we do not end up in an inconsistent state where we have thrown away an
 // event.
-func (h *handle) eventPoll(ctx context.Context) (Event, error) {
-	polledEv, err := h.pollSingleCEventWithYield(ctx, h.rkq)
+func (h *handle) eventPoll(ctx context.Context, rkq *C.rd_kafka_queue_t) (Event, error) {
+	polledEv, err := h.pollSingleCEventWithYield(ctx, rkq)
 	if err != nil {
 		// poll timed out: no events available
 		return nil, err
@@ -389,24 +185,8 @@
 					}
 					msg.Opaque = cdr.opaque
 				}
->>>>>>> 540cf1d5
 			}
-		}
-		return nil
-
-	case C.RD_KAFKA_EVENT_OFFSET_COMMIT:
-		// Offsets committed
-		cErr := C.rd_kafka_event_error(rkev)
-		coffsets := C.rd_kafka_event_topic_partition_list(rkev)
-		var offsets []TopicPartition
-		if coffsets != nil {
-			offsets = newTopicPartitionsFromCparts(coffsets)
-		}
-
-<<<<<<< HEAD
-		if cErr != C.RD_KAFKA_RESP_ERR_NO_ERROR {
-			return OffsetsCommitted{newErrorFromCString(cErr, C.rd_kafka_event_error_string(rkev)), offsets}
-=======
+
 			if ch != nil {
 				// Note that if nothing is consuming *ch (which could be either a per-message DR channel, or the
 				// global deliveryChan) then Poll() and Close() can block indefinitely because of this line.
@@ -424,26 +204,8 @@
 		var offsets []TopicPartition
 		if coffsets != nil {
 			offsets = newTopicPartitionsFromCparts(coffsets)
->>>>>>> 540cf1d5
-		}
-		return OffsetsCommitted{nil, offsets}
-
-<<<<<<< HEAD
-	case C.RD_KAFKA_EVENT_OAUTHBEARER_TOKEN_REFRESH:
-		return OAuthBearerTokenRefresh{C.GoString(C.rd_kafka_event_config_string(rkev))}
-
-	case C.RD_KAFKA_EVENT_NONE:
-		// poll timed out: no events available
-		return nil
-
-	default:
-		if rkev != nil {
-			fmt.Fprintf(os.Stderr, "Ignored event %s\n",
-				C.GoString(C.rd_kafka_event_name(rkev)))
-		}
-		return nil
-
-=======
+		}
+
 		if cErr != C.RD_KAFKA_RESP_ERR_NO_ERROR {
 			return OffsetsCommitted{newErrorFromCString(cErr, C.rd_kafka_event_error_string(polledEv.rkev)), offsets}, nil
 		}
@@ -459,6 +221,5 @@
 
 	default:
 		return nil, nil
->>>>>>> 540cf1d5
 	}
 }