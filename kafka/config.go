--- conflicted
+++ resolved
@@ -25,11 +25,7 @@
 
 /*
 #include <stdlib.h>
-<<<<<<< HEAD
-#include "rdkafka_select.h"
-=======
 #include "select_rdkafka.h"
->>>>>>> ef84d2e2
 */
 import "C"
 
