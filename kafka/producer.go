/**
 * Copyright 2016 Confluent Inc.
 *
 * Licensed under the Apache License, Version 2.0 (the "License");
 * you may not use this file except in compliance with the License.
 * You may obtain a copy of the License at
 *
 * http://www.apache.org/licenses/LICENSE-2.0
 *
 * Unless required by applicable law or agreed to in writing, software
 * distributed under the License is distributed on an "AS IS" BASIS,
 * WITHOUT WARRANTIES OR CONDITIONS OF ANY KIND, either express or implied.
 * See the License for the specific language governing permissions and
 * limitations under the License.
 */

package kafka

import (
	"context"
	"crypto/tls"
	"fmt"
	"time"
	"unsafe"
)

/*
#include <stdlib.h>
#include "select_rdkafka.h"
#include "glue_rdkafka.h"
#include "tlscb_thunk.h"


#ifdef RD_KAFKA_V_HEADERS
// Convert tmphdrs to chdrs (created by this function).
// If tmphdr.size == -1: value is considered Null
//    tmphdr.size == 0:  value is considered empty (ignored)
//    tmphdr.size > 0:   value is considered non-empty
//
// WARNING: The header keys and values will be freed by this function.
void tmphdrs_to_chdrs (tmphdr_t *tmphdrs, size_t tmphdrsCnt,
                       rd_kafka_headers_t **chdrs) {
   size_t i;

   *chdrs = rd_kafka_headers_new(tmphdrsCnt);

   for (i = 0 ; i < tmphdrsCnt ; i++) {
      rd_kafka_header_add(*chdrs,
                          tmphdrs[i].key, -1,
                          tmphdrs[i].size == -1 ? NULL :
                          (tmphdrs[i].size == 0 ? "" : tmphdrs[i].val),
                          tmphdrs[i].size == -1 ? 0 : tmphdrs[i].size);
      if (tmphdrs[i].size > 0)
         free((void *)tmphdrs[i].val);
      free((void *)tmphdrs[i].key);
   }
}

#else
void free_tmphdrs (tmphdr_t *tmphdrs, size_t tmphdrsCnt) {
   size_t i;
   for (i = 0 ; i < tmphdrsCnt ; i++) {
      if (tmphdrs[i].size > 0)
         free((void *)tmphdrs[i].val);
      free((void *)tmphdrs[i].key);
   }
}
#endif


rd_kafka_resp_err_t do_produce (rd_kafka_t *rk,
          rd_kafka_topic_t *rkt, int32_t partition,
          int msgflags,
          int valIsNull, void *val, size_t val_len,
          int keyIsNull, void *key, size_t key_len,
          int64_t timestamp,
          tmphdr_t *tmphdrs, size_t tmphdrsCnt,
          void *cgoid) {
  void *valp = valIsNull ? NULL : val;
  void *keyp = keyIsNull ? NULL : key;
#ifdef RD_KAFKA_V_TIMESTAMP
rd_kafka_resp_err_t err;
#ifdef RD_KAFKA_V_HEADERS
  rd_kafka_headers_t *hdrs = NULL;
#endif
#endif


  if (tmphdrsCnt > 0) {
#ifdef RD_KAFKA_V_HEADERS
     tmphdrs_to_chdrs(tmphdrs, tmphdrsCnt, &hdrs);
#else
     free_tmphdrs(tmphdrs, tmphdrsCnt);
     return RD_KAFKA_RESP_ERR__NOT_IMPLEMENTED;
#endif
  }


#ifdef RD_KAFKA_V_TIMESTAMP
  err = rd_kafka_producev(rk,
        RD_KAFKA_V_RKT(rkt),
        RD_KAFKA_V_PARTITION(partition),
        RD_KAFKA_V_MSGFLAGS(msgflags),
        RD_KAFKA_V_VALUE(valp, val_len),
        RD_KAFKA_V_KEY(keyp, key_len),
        RD_KAFKA_V_TIMESTAMP(timestamp),
#ifdef RD_KAFKA_V_HEADERS
        RD_KAFKA_V_HEADERS(hdrs),
#endif
        RD_KAFKA_V_OPAQUE(cgoid),
        RD_KAFKA_V_END);
#ifdef RD_KAFKA_V_HEADERS
  if (err && hdrs)
    rd_kafka_headers_destroy(hdrs);
#endif
  return err;
#else
  if (timestamp)
      return RD_KAFKA_RESP_ERR__NOT_IMPLEMENTED;
  if (rd_kafka_produce(rkt, partition, msgflags,
                       valp, val_len,
                       keyp, key_len,
                       cgoid) == -1)
      return rd_kafka_last_error();
  else
      return RD_KAFKA_RESP_ERR_NO_ERROR;
#endif
}

void set_message_private_cgoid(rd_kafka_message_t *msg, uintptr_t cgoid) {
	msg->_private = (void*)cgoid;
}
*/
import "C"

// Producer implements a High-level Apache Kafka Producer instance
type Producer struct {
	events         chan Event
	produceChannel chan *Message
	handle         handle

	// Terminates the poller() goroutine
	pollerTermChan chan bool
}

// String returns a human readable name for a Producer instance
func (p *Producer) String() string {
	return p.handle.String()
}

// get_handle implements the Handle interface
func (p *Producer) gethandle() *handle {
	return &p.handle
}

func (p *Producer) produce(msg *Message, msgFlags int, deliveryChan chan Event) error {
	if msg == nil || msg.TopicPartition.Topic == nil || len(*msg.TopicPartition.Topic) == 0 {
		return newErrorFromString(ErrInvalidArg, "")
	}

	crkt := p.handle.getRkt(*msg.TopicPartition.Topic)

	// Three problems:
	//  1) There's a difference between an empty Value or Key (length 0, proper pointer) and
	//     a null Value or Key (length 0, null pointer).
	//  2) we need to be able to send a null Value or Key, but the unsafe.Pointer(&slice[0])
	//     dereference can't be performed on a nil slice.
	//  3) cgo's pointer checking requires the unsafe.Pointer(slice..) call to be made
	//     in the call to the C function.
	//
	// Solution:
	//  Keep track of whether the Value or Key were nil (1), but let the valp and keyp pointers
	//  point to a 1-byte slice (but the length to send is still 0) so that the dereference (2)
	//  works.
	//  Then perform the unsafe.Pointer() on the valp and keyp pointers (which now either point
	//  to the original msg.Value and msg.Key or to the 1-byte slices) in the call to C (3).
	//
	var valp []byte
	var keyp []byte
	oneByte := []byte{0}
	var valIsNull C.int
	var keyIsNull C.int
	var valLen int
	var keyLen int

	if msg.Value == nil {
		valIsNull = 1
		valLen = 0
		valp = oneByte
	} else {
		valLen = len(msg.Value)
		if valLen > 0 {
			valp = msg.Value
		} else {
			valp = oneByte
		}
	}

	if msg.Key == nil {
		keyIsNull = 1
		keyLen = 0
		keyp = oneByte
	} else {
		keyLen = len(msg.Key)
		if keyLen > 0 {
			keyp = msg.Key
		} else {
			keyp = oneByte
		}
	}

	var cgoid unsafe.Pointer

	// Per-message state that needs to be retained through the C code:
	//   delivery channel (if specified)
	//   message opaque   (if specified)
	// Since these cant be passed as opaque pointers to the C code,
	// due to cgo constraints, we add them to a per-producer map for lookup
	// when the C code triggers the callbacks or events.
	if deliveryChan != nil || msg.Opaque != nil {
		cgoid = p.handle.cgoPut(cgoDr{deliveryChan: deliveryChan, opaque: msg.Opaque})
	}

	var timestamp int64
	if !msg.Timestamp.IsZero() {
		timestamp = msg.Timestamp.UnixNano() / 1000000
	}

	// Convert headers to C-friendly tmphdrs
	var tmphdrs []C.tmphdr_t
	tmphdrsCnt := len(msg.Headers)

	if tmphdrsCnt > 0 {
		tmphdrs = make([]C.tmphdr_t, tmphdrsCnt)

		for n, hdr := range msg.Headers {
			// Make a copy of the key
			// to avoid runtime panic with
			// foreign Go pointers in cgo.
			tmphdrs[n].key = C.CString(hdr.Key)
			if hdr.Value != nil {
				tmphdrs[n].size = C.ssize_t(len(hdr.Value))
				if tmphdrs[n].size > 0 {
					// Make a copy of the value
					// to avoid runtime panic with
					// foreign Go pointers in cgo.
					tmphdrs[n].val = C.CBytes(hdr.Value)
				}
			} else {
				// null value
				tmphdrs[n].size = C.ssize_t(-1)
			}
		}
	} else {
		// no headers, need a dummy tmphdrs of size 1 to avoid index
		// out of bounds panic in do_produce() call below.
		// tmphdrsCnt will be 0.
		tmphdrs = []C.tmphdr_t{{nil, nil, 0}}
	}

	cErr := C.do_produce(p.handle.rk, crkt,
		C.int32_t(msg.TopicPartition.Partition),
		C.int(msgFlags)|C.RD_KAFKA_MSG_F_COPY,
		valIsNull, unsafe.Pointer(&valp[0]), C.size_t(valLen),
		keyIsNull, unsafe.Pointer(&keyp[0]), C.size_t(keyLen),
		C.int64_t(timestamp),
		(*C.tmphdr_t)(unsafe.Pointer(&tmphdrs[0])), C.size_t(tmphdrsCnt),
		cgoid)
	if cErr != C.RD_KAFKA_RESP_ERR_NO_ERROR {
		if cgoid != nil {
			p.handle.cgoGet(cgoid)
		}
		return newError(cErr)
	}

	return nil
}

// Produce single message.
// This is an asynchronous call that enqueues the message on the internal
// transmit queue, thus returning immediately.
// The delivery report will be sent on the provided deliveryChan if specified,
// or on the Producer object's Events() channel if not.
// msg.Timestamp requires librdkafka >= 0.9.4 (else returns ErrNotImplemented),
// api.version.request=true, and broker >= 0.10.0.0.
// msg.Headers requires librdkafka >= 0.11.4 (else returns ErrNotImplemented),
// api.version.request=true, and broker >= 0.11.0.0.
// Returns an error if message could not be enqueued.
func (p *Producer) Produce(msg *Message, deliveryChan chan Event) error {
	// If we're asked to forward delivery notifications to the main events chan, attach the delivery chan
<<<<<<< HEAD
	// to the message so that handle.processRkevToGoEvent can find it.
=======
	// to the message so that eventPoll can find it.
>>>>>>> 540cf1d5
	if deliveryChan == nil && p.handle.fwdDr {
		deliveryChan = p.events
	}
	return p.produce(msg, 0, deliveryChan)
}

// Produce a batch of messages.
// These batches do not relate to the message batches sent to the broker, the latter
// are collected on the fly internally in librdkafka.
// WARNING: This is an experimental API.
// NOTE: timestamps and headers are not supported with this API.
func (p *Producer) produceBatch(topic string, msgs []*Message, msgFlags int) error {
	crkt := p.handle.getRkt(topic)

	cmsgs := make([]C.rd_kafka_message_t, len(msgs))
	for i, m := range msgs {
<<<<<<< HEAD
		p.handle.messageToC(m, &cmsgs[i])
		// Batch production doesn't support a per-message delivery report channel, but it does support
		// dispatching delivery reports to the main channel. Writing the channel cgoid to _private is
		// done by set_message_private_cgoid and ensures that handle.processRkevToGoEvent can find it.
		if p.handle.fwdDr {
			cgoid := p.handle.cgoPut(cgoDr{deliveryChan: p.events})
			C.set_message_private_cgoid(&cmsgs[i], C.uintptr_t(cgoid))
		}
=======
		// Batch production doesn't support a per-message delivery report channel, but it does support
		// dispatching delivery reports to the main channel. Writing the channel cgoid to _private is
		// done by messageToC and ensures that eventPoll can find it.
		var cgoState cgoif
		if p.handle.fwdDr {
			cgoState = cgoDr{deliveryChan: p.events}
		}
		p.handle.messageToC(m, &cmsgs[i], cgoState)
>>>>>>> 540cf1d5
	}
	r := C.rd_kafka_produce_batch(crkt, C.RD_KAFKA_PARTITION_UA, C.int(msgFlags)|C.RD_KAFKA_MSG_F_FREE,
		(*C.rd_kafka_message_t)(&cmsgs[0]), C.int(len(msgs)))
	if r == -1 {
		return newError(C.rd_kafka_last_error())
	}

	return nil
}

// Events returns the Events channel (read)
func (p *Producer) Events() chan Event {
	return p.events
}

// Logs returns the Log channel (if enabled), else nil
func (p *Producer) Logs() chan LogEvent {
	return p.handle.logs
}

// ProduceChannel returns the produce *Message channel (write)
func (p *Producer) ProduceChannel() chan *Message {
	return p.produceChannel
}

// Len returns the number of messages and requests waiting to be transmitted to the broker
// as well as delivery reports queued for the application.
// Includes messages on ProduceChannel.
func (p *Producer) Len() int {
	return len(p.produceChannel) + len(p.events) + int(C.rd_kafka_outq_len(p.handle.rk))
}

// Flush and wait for outstanding messages and requests to complete delivery.
// Includes messages on ProduceChannel.
// Runs until value reaches zero or on timeoutMs.
// Returns the number of outstanding events still un-flushed.
// Note that this method is implemented by polling the current state of internal queues every 100 milliseconds,
// so there can be that much latency between a message being delivered and this method returning. If this is not
// appropriate, consider having your application monitor delivery reports itself so it can be notified when the
// number of outstanding messages decreases.
func (p *Producer) Flush(timeoutMs int) int {
	ctx, cancel := context.WithTimeout(context.Background(), time.Duration(timeoutMs)*time.Millisecond)
	defer cancel()
	return p.FlushContext(ctx)
}

// FlushContext flushes and waits for outstanding messages and requests to complete delivery.
// Includes messages on ProduceChannel.
// Runs until value reaches zero or ctx is canceled.
// Returns the number of outstanding events still un-flushed.
// Note that this method is implemented by polling the current state of internal queues every 100 milliseconds,
// so there can be that much latency between a message being delivered and this method returning. If this is not
// appropriate, consider having your application monitor delivery reports itself so it can be notified when the
// number of outstanding messages decreases.
func (p *Producer) FlushContext(ctx context.Context) int {
<<<<<<< HEAD
	for p.Len() > 0 {
		select {
		case <-ctx.Done():
			return p.Len()
		case <-time.After(100 * time.Millisecond):
		}
	}
	return 0
=======
	for ctx.Err() == nil {
		subctx, cancel := context.WithTimeout(ctx, 100*time.Millisecond)
		// The polling loop is being driven by the poller() goroutine; all we need to do
		// is keep checking p.Len() until it's ready.
		<-subctx.Done()
		cancel()
		if p.Len() == 0 {
			return 0
		}
	}
	return p.Len()
>>>>>>> 540cf1d5
}

// Close a Producer instance.
// The Producer object or its channels are no longer usable after this call.
func (p *Producer) Close() {
	// Wait for poller() (signaled by closing pollerTermChan)
	// and channel_producer() (signaled by closing ProduceChannel)
	close(p.pollerTermChan)
	_ = p.handle.ioPollTrigger.stop()

	close(p.produceChannel)
	p.handle.waitGroup.Wait()

	close(p.events)

	p.handle.cleanup()

	C.rd_kafka_destroy(p.handle.rk)
}

const (
	// PurgeInFlight purges messages in-flight to or from the broker.
	// Purging these messages will void any future acknowledgements from the
	// broker, making it impossible for the application to know if these
	// messages were successfully delivered or not.
	// Retrying these messages may lead to duplicates.
	PurgeInFlight = int(C.RD_KAFKA_PURGE_F_INFLIGHT)

	// PurgeQueue Purge messages in internal queues.
	PurgeQueue = int(C.RD_KAFKA_PURGE_F_QUEUE)

	// PurgeNonBlocking Don't wait for background thread queue purging to finish.
	PurgeNonBlocking = int(C.RD_KAFKA_PURGE_F_NON_BLOCKING)
)

// Purge messages currently handled by this producer instance.
//
// flags is a combination of PurgeQueue, PurgeInFlight and PurgeNonBlocking.
//
// The application will need to call Poll(), Flush() or read the Events() channel
// after this call to serve delivery reports for the purged messages.
//
// Messages purged from internal queues fail with the delivery report
// error code set to ErrPurgeQueue, while purged messages that
// are in-flight to or from the broker will fail with the error code set to
// ErrPurgeInflight.
//
// Warning: Purging messages that are in-flight to or from the broker
// will ignore any sub-sequent acknowledgement for these messages
// received from the broker, effectively making it impossible
// for the application to know if the messages were successfully
// produced or not. This may result in duplicate messages if the
// application retries these messages at a later time.
//
// Note: This call may block for a short time while background thread
// queues are purged.
//
// Returns nil on success, ErrInvalidArg if the purge flags are invalid or unknown.
func (p *Producer) Purge(flags int) error {
	cErr := C.rd_kafka_purge(p.handle.rk, C.int(flags))
	if cErr != C.RD_KAFKA_RESP_ERR_NO_ERROR {
		return newError(cErr)
	}

	return nil
}

// NewProducer creates a new high-level Producer instance.
//
// conf is a *ConfigMap with standard librdkafka configuration properties.
//
// Supported special configuration properties (type, default):
//   go.batch.producer (bool, false) - EXPERIMENTAL: Enable batch producer (for increased performance).
//                                     These batches do not relate to Kafka message batches in any way.
//                                     Note: timestamps and headers are not supported with this interface.
//   go.delivery.reports (bool, true) - Forward per-message delivery reports to the
//                                      Events() channel.
//   go.delivery.report.fields (string, "key,value") - Comma separated list of fields to enable for delivery reports.
//                                       Allowed values: all, none (or empty string), key, value, headers
//                                       Warning: There is a performance penalty to include headers in the delivery report.
//   go.events.channel.size (int, 1000000) - Events().
//   go.produce.channel.size (int, 1000000) - ProduceChannel() buffer size (in number of messages)
//   go.logs.channel.enable (bool, false) - Forward log to Logs() channel.
//   go.logs.channel (chan kafka.LogEvent, nil) - Forward logs to application-provided channel instead of Logs(). Requires go.logs.channel.enable=true.
//
func NewProducer(conf *ConfigMap) (*Producer, error) {

	err := versionCheck()
	if err != nil {
		return nil, err
	}

	p := &Producer{}

	// before we do anything with the configuration, create a copy such that
	// the original is not mutated.
	confCopy := conf.clone()

	v, err := confCopy.extract("delivery.report.only.error", false)
	if v == true {
		// FIXME: The filtering of successful DRs must be done in
		//        the Go client to avoid cgoDr memory leaks.
		return nil, newErrorFromString(ErrUnsupportedFeature,
			"delivery.report.only.error=true is not currently supported by the Go client")
	}

	v, err = confCopy.extract("go.batch.producer", false)
	if err != nil {
		return nil, err
	}
	batchProducer := v.(bool)

	v, err = confCopy.extract("go.delivery.reports", true)
	if err != nil {
		return nil, err
	}
	p.handle.fwdDr = v.(bool)

	v, err = confCopy.extract("go.delivery.report.fields", "key,value")
	if err != nil {
		return nil, err
	}

	p.handle.msgFields, err = newMessageFieldsFrom(v)
	if err != nil {
		return nil, err
	}

	v, err = confCopy.extract("go.events.channel.size", 1000000)
	if err != nil {
		return nil, err
	}
	eventsChanSize := v.(int)

	v, err = confCopy.extract("go.produce.channel.size", 1000000)
	if err != nil {
		return nil, err
	}
	produceChannelSize := v.(int)

	v, err = confCopy.extract("go.message.dr.errors", false)
	if err != nil {
		return nil, err
	}
	p.handle.fwdDrErrEvents = v.(bool)

	logsChanEnable, logsChan, err := confCopy.extractLogConfig()
	if err != nil {
		return nil, err
	}

	v, err = confCopy.extract("go.tls.config", nil)
	if err != nil {
		return nil, err
	}
	if v != nil {
		p.handle.tlsConfig = v.(*tls.Config)
	}

	if int(C.rd_kafka_version()) < 0x01000000 {
		// produce.offset.report is no longer used in librdkafka >= v1.0.0
		v, _ = confCopy.extract("{topic}.produce.offset.report", nil)
		if v == nil {
			// Enable offset reporting by default, unless overriden.
			confCopy.SetKey("{topic}.produce.offset.report", true)
		}
	}

	// Convert ConfigMap to librdkafka conf_t
	cConf, err := confCopy.convert()
	if err != nil {
		return nil, err
	}

	cErrstr := (*C.char)(C.malloc(C.size_t(256)))
	defer C.free(unsafe.Pointer(cErrstr))

	C.rd_kafka_conf_set_events(cConf, C.RD_KAFKA_EVENT_DR|C.RD_KAFKA_EVENT_STATS|C.RD_KAFKA_EVENT_ERROR|C.RD_KAFKA_EVENT_OAUTHBEARER_TOKEN_REFRESH)
	p.handle.setupGlobalCgoMap()
	C.rd_kafka_conf_set_opaque(cConf, p.handle.globalCgoPointer)

	if p.handle.tlsConfig != nil {
		C.cgo_rd_kafka_conf_set_tls_callbacks(cConf)
	}

	p.handle.preRdkafkaSetup()
	// Create librdkafka producer instance
	p.handle.rk = C.rd_kafka_new(C.RD_KAFKA_PRODUCER, cConf, cErrstr, 256)
	if p.handle.rk == nil {
		p.handle.cleanup()
		return nil, newErrorFromCString(C.RD_KAFKA_RESP_ERR__INVALID_ARG, cErrstr)
	}

	p.handle.p = p
	p.handle.setup()
	p.handle.rkq = C.rd_kafka_queue_get_main(p.handle.rk)
	p.events = make(chan Event, eventsChanSize)
	p.produceChannel = make(chan *Message, produceChannelSize)
	p.pollerTermChan = make(chan bool)

	if logsChanEnable {
		if err := p.handle.setupLogQueue(logsChan, p.pollerTermChan); err != nil {
			p.handle.cleanup()
			return nil, err
		}
	}

	p.handle.ioPollTrigger, err = startIOTrigger(p.handle.rkq)
	if err != nil {
		p.handle.cleanup()
		return nil, err
	}

	p.handle.waitGroup.Add(1)
	go func() {
		poller(p, p.pollerTermChan)
		p.handle.waitGroup.Done()
	}()

	// non-batch or batch producer, only one must be used
	var producer func(*Producer)
	if batchProducer {
		producer = channelBatchProducer
	} else {
		producer = channelProducer
	}

	p.handle.waitGroup.Add(1)
	go func() {
		producer(p)
		p.handle.waitGroup.Done()
	}()

	return p, nil
}

// channel_producer serves the ProduceChannel channel
func channelProducer(p *Producer) {
	for m := range p.produceChannel {
		var deliveryChan chan Event
		if p.handle.fwdDr {
			deliveryChan = p.events
		}
		err := p.produce(m, C.RD_KAFKA_MSG_F_BLOCK, deliveryChan)
		if err != nil {
			m.TopicPartition.Error = err
			p.events <- m
		}
	}
}

// channelBatchProducer serves the ProduceChannel channel and attempts to
// improve cgo performance by using the produceBatch() interface.
func channelBatchProducer(p *Producer) {
	var buffered = make(map[string][]*Message)
	bufferedCnt := 0
	const batchSize int = 1000000
	totMsgCnt := 0
	totBatchCnt := 0

	for m := range p.produceChannel {
		buffered[*m.TopicPartition.Topic] = append(buffered[*m.TopicPartition.Topic], m)
		bufferedCnt++

	loop2:
		for true {
			select {
			case m, ok := <-p.produceChannel:
				if !ok {
					break loop2
				}
				if m == nil {
					panic("nil message received on ProduceChannel")
				}
				if m.TopicPartition.Topic == nil {
					panic(fmt.Sprintf("message without Topic received on ProduceChannel: %v", m))
				}
				buffered[*m.TopicPartition.Topic] = append(buffered[*m.TopicPartition.Topic], m)
				bufferedCnt++
				if bufferedCnt >= batchSize {
					break loop2
				}
			default:
				break loop2
			}
		}

		totBatchCnt++
		totMsgCnt += len(buffered)

		for topic, buffered2 := range buffered {
			err := p.produceBatch(topic, buffered2, C.RD_KAFKA_MSG_F_BLOCK)
			if err != nil {
				for _, m = range buffered2 {
					m.TopicPartition.Error = err
					p.events <- m
				}
			}
		}

		buffered = make(map[string][]*Message)
		bufferedCnt = 0
	}
}

// poller polls the rd_kafka_t handle for events until signalled for termination
func poller(p *Producer, termChan chan bool) {
	ctx, cancel := context.WithCancel(context.Background())
<<<<<<< HEAD
	go func() {
		select {
		case <-ctx.Done():
		case <-termChan:
			cancel()
		}
	}()
	defer cancel()

	for ctx.Err() == nil {
		ev, _ := p.handle.eventPollContext(ctx)
		select {
		case p.events <- ev:
		case <-ctx.Done():
			return
=======
	defer cancel()

	go func() {
		<-termChan
		cancel()
	}()

	for {
		ev, err := p.handle.eventPoll(ctx)
		if err != nil {
			// cancellation
			return
		}
		if ev != nil {
			select {
			case p.events <- ev:
			case <-ctx.Done():
				return
			}
>>>>>>> 540cf1d5
		}
	}
}

// GetMetadata queries broker for cluster and topic metadata.
// If topic is non-nil only information about that topic is returned, else if
// allTopics is false only information about locally used topics is returned,
// else information about all topics is returned.
// GetMetadata is equivalent to listTopics, describeTopics and describeCluster in the Java API.
func (p *Producer) GetMetadata(topic *string, allTopics bool, timeoutMs int) (*Metadata, error) {
	return getMetadata(p, topic, allTopics, timeoutMs)
}

// QueryWatermarkOffsets returns the broker's low and high offsets for the given topic
// and partition.
func (p *Producer) QueryWatermarkOffsets(topic string, partition int32, timeoutMs int) (low, high int64, err error) {
	return queryWatermarkOffsets(p, topic, partition, timeoutMs)
}

// OffsetsForTimes looks up offsets by timestamp for the given partitions.
//
// The returned offset for each partition is the earliest offset whose
// timestamp is greater than or equal to the given timestamp in the
// corresponding partition. If the provided timestamp exceeds that of the
// last message in the partition, a value of -1 will be returned.
//
// The timestamps to query are represented as `.Offset` in the `times`
// argument and the looked up offsets are represented as `.Offset` in the returned
// `offsets` list.
//
// The function will block for at most timeoutMs milliseconds.
//
// Duplicate Topic+Partitions are not supported.
// Per-partition errors may be returned in the `.Error` field.
func (p *Producer) OffsetsForTimes(times []TopicPartition, timeoutMs int) (offsets []TopicPartition, err error) {
	return offsetsForTimes(p, times, timeoutMs)
}

// GetFatalError returns an Error object if the client instance has raised a fatal error, else nil.
func (p *Producer) GetFatalError() error {
	return getFatalError(p)
}

// TestFatalError triggers a fatal error in the underlying client.
// This is to be used strictly for testing purposes.
func (p *Producer) TestFatalError(code ErrorCode, str string) ErrorCode {
	return testFatalError(p, code, str)
}

// SetOAuthBearerToken sets the the data to be transmitted
// to a broker during SASL/OAUTHBEARER authentication. It will return nil
// on success, otherwise an error if:
// 1) the token data is invalid (meaning an expiration time in the past
// or either a token value or an extension key or value that does not meet
// the regular expression requirements as per
// https://tools.ietf.org/html/rfc7628#section-3.1);
// 2) SASL/OAUTHBEARER is not supported by the underlying librdkafka build;
// 3) SASL/OAUTHBEARER is supported but is not configured as the client's
// authentication mechanism.
func (p *Producer) SetOAuthBearerToken(oauthBearerToken OAuthBearerToken) error {
	return p.handle.setOAuthBearerToken(oauthBearerToken)
}

// SetOAuthBearerTokenFailure sets the error message describing why token
// retrieval/setting failed; it also schedules a new token refresh event for 10
// seconds later so the attempt may be retried. It will return nil on
// success, otherwise an error if:
// 1) SASL/OAUTHBEARER is not supported by the underlying librdkafka build;
// 2) SASL/OAUTHBEARER is supported but is not configured as the client's
// authentication mechanism.
func (p *Producer) SetOAuthBearerTokenFailure(errstr string) error {
	return p.handle.setOAuthBearerTokenFailure(errstr)
}

// Transactional API

// InitTransactions Initializes transactions for the producer instance.
//
// This function ensures any transactions initiated by previous instances
// of the producer with the same `transactional.id` are completed.
// If the previous instance failed with a transaction in progress the
// previous transaction will be aborted.
// This function needs to be called before any other transactional or
// produce functions are called when the `transactional.id` is configured.
//
// If the last transaction had begun completion (following transaction commit)
// but not yet finished, this function will await the previous transaction's
// completion.
//
// When any previous transactions have been fenced this function
// will acquire the internal producer id and epoch, used in all future
// transactional messages issued by this producer instance.
//
// Upon successful return from this function the application has to perform at
// least one of the following operations within `transaction.timeout.ms` to
// avoid timing out the transaction on the broker:
//  * `Produce()` (et.al)
//  * `SendOffsetsToTransaction()`
//  * `CommitTransaction()`
//  * `AbortTransaction()`
//
// Parameters:
//  * `ctx` - The maximum time to block, or nil for indefinite.
//            On timeout the operation may continue in the background,
//            depending on state, and it is okay to call `InitTransactions()`
//            again.
//
// Returns nil on success or an error on failure.
// Check whether the returned error object permits retrying
// by calling `err.(kafka.Error).IsRetriable()`, or whether a fatal
// error has been raised by calling `err.(kafka.Error).IsFatal()`.
func (p *Producer) InitTransactions(ctx context.Context) error {
	cError := C.rd_kafka_init_transactions(p.handle.rk,
		cTimeoutFromContext(ctx))
	if cError != nil {
		return newErrorFromCErrorDestroy(cError)
	}

	return nil
}

// BeginTransaction starts a new transaction.
//
// `InitTransactions()` must have been called successfully (once)
// before this function is called.
//
// Any messages produced, offsets sent (`SendOffsetsToTransaction()`),
// etc, after the successful return of this function will be part of
// the transaction and committed or aborted atomatically.
//
// Finish the transaction by calling `CommitTransaction()` or
// abort the transaction by calling `AbortTransaction()`.
//
// Returns nil on success or an error object on failure.
// Check whether a fatal error has been raised by
// calling `err.(kafka.Error).IsFatal()`.
//
// Note: With the transactional producer, `Produce()`, et.al, are only
// allowed during an on-going transaction, as started with this function.
// Any produce call outside an on-going transaction, or for a failed
// transaction, will fail.
func (p *Producer) BeginTransaction() error {
	cError := C.rd_kafka_begin_transaction(p.handle.rk)
	if cError != nil {
		return newErrorFromCErrorDestroy(cError)
	}

	return nil
}

// SendOffsetsToTransaction sends a list of topic partition offsets to the
// consumer group coordinator for `consumerMetadata`, and marks the offsets
// as part part of the current transaction.
// These offsets will be considered committed only if the transaction is
// committed successfully.
//
// The offsets should be the next message your application will consume,
// i.e., the last processed message's offset + 1 for each partition.
// Either track the offsets manually during processing or use
// `consumer.Position()` (on the consumer) to get the current offsets for
// the partitions assigned to the consumer.
//
// Use this method at the end of a consume-transform-produce loop prior
// to committing the transaction with `CommitTransaction()`.
//
// Parameters:
//  * `ctx` - The maximum amount of time to block, or nil for indefinite.
//  * `offsets` - List of offsets to commit to the consumer group upon
//                successful commit of the transaction. Offsets should be
//                the next message to consume, e.g., last processed message + 1.
//  * `consumerMetadata` - The current consumer group metadata as returned by
//                `consumer.GetConsumerGroupMetadata()` on the consumer
//                instance the provided offsets were consumed from.
//
// Note: The consumer must disable auto commits (set `enable.auto.commit` to false on the consumer).
//
// Note: Logical and invalid offsets (e.g., OffsetInvalid) in
// `offsets` will be ignored. If there are no valid offsets in
// `offsets` the function will return nil and no action will be taken.
//
// Returns nil on success or an error object on failure.
// Check whether the returned error object permits retrying
// by calling `err.(kafka.Error).IsRetriable()`, or whether an abortable
// or fatal error has been raised by calling
// `err.(kafka.Error).TxnRequiresAbort()` or `err.(kafka.Error).IsFatal()`
// respectively.
func (p *Producer) SendOffsetsToTransaction(ctx context.Context, offsets []TopicPartition, consumerMetadata *ConsumerGroupMetadata) error {
	var cOffsets *C.rd_kafka_topic_partition_list_t
	if offsets != nil {
		cOffsets = newCPartsFromTopicPartitions(offsets)
		defer C.rd_kafka_topic_partition_list_destroy(cOffsets)
	}

	cgmd, err := deserializeConsumerGroupMetadata(consumerMetadata.serialized)
	if err != nil {
		return err
	}
	defer C.rd_kafka_consumer_group_metadata_destroy(cgmd)

	cError := C.rd_kafka_send_offsets_to_transaction(
		p.handle.rk,
		cOffsets,
		cgmd,
		cTimeoutFromContext(ctx))
	if cError != nil {
		return newErrorFromCErrorDestroy(cError)
	}

	return nil
}

// CommitTransaction commits the current transaction.
//
// Any outstanding messages will be flushed (delivered) before actually
// committing the transaction.
//
// If any of the outstanding messages fail permanently the current
// transaction will enter the abortable error state and this
// function will return an abortable error, in this case the application
// must call `AbortTransaction()` before attempting a new
// transaction with `BeginTransaction()`.
//
// Parameters:
//  * `ctx` - The maximum amount of time to block, or nil for indefinite.
//
// Note: This function will block until all outstanding messages are
// delivered and the transaction commit request has been successfully
// handled by the transaction coordinator, or until the `ctx` expires,
// which ever comes first. On timeout the application may
// call the function again.
//
// Note: Will automatically call `Flush()` to ensure all queued
// messages are delivered before attempting to commit the transaction.
// The application MUST serve the `producer.Events()` channel for delivery
// reports in a separate go-routine during this time.
//
// Returns nil on success or an error object on failure.
// Check whether the returned error object permits retrying
// by calling `err.(kafka.Error).IsRetriable()`, or whether an abortable
// or fatal error has been raised by calling
// `err.(kafka.Error).TxnRequiresAbort()` or `err.(kafka.Error).IsFatal()`
// respectively.
func (p *Producer) CommitTransaction(ctx context.Context) error {
	cError := C.rd_kafka_commit_transaction(p.handle.rk,
		cTimeoutFromContext(ctx))
	if cError != nil {
		return newErrorFromCErrorDestroy(cError)
	}

	return nil
}

// AbortTransaction aborts the ongoing transaction.
//
// This function should also be used to recover from non-fatal abortable
// transaction errors.
//
// Any outstanding messages will be purged and fail with
// `ErrPurgeInflight` or `ErrPurgeQueue`.
//
// Parameters:
//  * `ctx` - The maximum amount of time to block, or nil for indefinite.
//
// Note: This function will block until all outstanding messages are purged
// and the transaction abort request has been successfully
// handled by the transaction coordinator, or until the `ctx` expires,
// which ever comes first. On timeout the application may
// call the function again.
//
// Note: Will automatically call `Purge()` and `Flush()` to ensure all queued
// and in-flight messages are purged before attempting to abort the transaction.
// The application MUST serve the `producer.Events()` channel for delivery
// reports in a separate go-routine during this time.
//
// Returns nil on success or an error object on failure.
// Check whether the returned error object permits retrying
// by calling `err.(kafka.Error).IsRetriable()`, or whether a fatal error
// has been raised by calling `err.(kafka.Error).IsFatal()`.
func (p *Producer) AbortTransaction(ctx context.Context) error {
	cError := C.rd_kafka_abort_transaction(p.handle.rk,
		cTimeoutFromContext(ctx))
	if cError != nil {
		return newErrorFromCErrorDestroy(cError)
	}

	return nil
}<|MERGE_RESOLUTION|>--- conflicted
+++ resolved
@@ -288,11 +288,7 @@
 // Returns an error if message could not be enqueued.
 func (p *Producer) Produce(msg *Message, deliveryChan chan Event) error {
 	// If we're asked to forward delivery notifications to the main events chan, attach the delivery chan
-<<<<<<< HEAD
-	// to the message so that handle.processRkevToGoEvent can find it.
-=======
 	// to the message so that eventPoll can find it.
->>>>>>> 540cf1d5
 	if deliveryChan == nil && p.handle.fwdDr {
 		deliveryChan = p.events
 	}
@@ -309,16 +305,6 @@
 
 	cmsgs := make([]C.rd_kafka_message_t, len(msgs))
 	for i, m := range msgs {
-<<<<<<< HEAD
-		p.handle.messageToC(m, &cmsgs[i])
-		// Batch production doesn't support a per-message delivery report channel, but it does support
-		// dispatching delivery reports to the main channel. Writing the channel cgoid to _private is
-		// done by set_message_private_cgoid and ensures that handle.processRkevToGoEvent can find it.
-		if p.handle.fwdDr {
-			cgoid := p.handle.cgoPut(cgoDr{deliveryChan: p.events})
-			C.set_message_private_cgoid(&cmsgs[i], C.uintptr_t(cgoid))
-		}
-=======
 		// Batch production doesn't support a per-message delivery report channel, but it does support
 		// dispatching delivery reports to the main channel. Writing the channel cgoid to _private is
 		// done by messageToC and ensures that eventPoll can find it.
@@ -327,7 +313,6 @@
 			cgoState = cgoDr{deliveryChan: p.events}
 		}
 		p.handle.messageToC(m, &cmsgs[i], cgoState)
->>>>>>> 540cf1d5
 	}
 	r := C.rd_kafka_produce_batch(crkt, C.RD_KAFKA_PARTITION_UA, C.int(msgFlags)|C.RD_KAFKA_MSG_F_FREE,
 		(*C.rd_kafka_message_t)(&cmsgs[0]), C.int(len(msgs)))
@@ -383,16 +368,6 @@
 // appropriate, consider having your application monitor delivery reports itself so it can be notified when the
 // number of outstanding messages decreases.
 func (p *Producer) FlushContext(ctx context.Context) int {
-<<<<<<< HEAD
-	for p.Len() > 0 {
-		select {
-		case <-ctx.Done():
-			return p.Len()
-		case <-time.After(100 * time.Millisecond):
-		}
-	}
-	return 0
-=======
 	for ctx.Err() == nil {
 		subctx, cancel := context.WithTimeout(ctx, 100*time.Millisecond)
 		// The polling loop is being driven by the poller() goroutine; all we need to do
@@ -404,7 +379,6 @@
 		}
 	}
 	return p.Len()
->>>>>>> 540cf1d5
 }
 
 // Close a Producer instance.
@@ -413,7 +387,6 @@
 	// Wait for poller() (signaled by closing pollerTermChan)
 	// and channel_producer() (signaled by closing ProduceChannel)
 	close(p.pollerTermChan)
-	_ = p.handle.ioPollTrigger.stop()
 
 	close(p.produceChannel)
 	p.handle.waitGroup.Wait()
@@ -590,7 +563,6 @@
 		C.cgo_rd_kafka_conf_set_tls_callbacks(cConf)
 	}
 
-	p.handle.preRdkafkaSetup()
 	// Create librdkafka producer instance
 	p.handle.rk = C.rd_kafka_new(C.RD_KAFKA_PRODUCER, cConf, cErrstr, 256)
 	if p.handle.rk == nil {
@@ -610,12 +582,6 @@
 			p.handle.cleanup()
 			return nil, err
 		}
-	}
-
-	p.handle.ioPollTrigger, err = startIOTrigger(p.handle.rkq)
-	if err != nil {
-		p.handle.cleanup()
-		return nil, err
 	}
 
 	p.handle.waitGroup.Add(1)
@@ -713,23 +679,6 @@
 // poller polls the rd_kafka_t handle for events until signalled for termination
 func poller(p *Producer, termChan chan bool) {
 	ctx, cancel := context.WithCancel(context.Background())
-<<<<<<< HEAD
-	go func() {
-		select {
-		case <-ctx.Done():
-		case <-termChan:
-			cancel()
-		}
-	}()
-	defer cancel()
-
-	for ctx.Err() == nil {
-		ev, _ := p.handle.eventPollContext(ctx)
-		select {
-		case p.events <- ev:
-		case <-ctx.Done():
-			return
-=======
 	defer cancel()
 
 	go func() {
@@ -738,7 +687,7 @@
 	}()
 
 	for {
-		ev, err := p.handle.eventPoll(ctx)
+		ev, err := p.handle.eventPoll(ctx, p.handle.rkq)
 		if err != nil {
 			// cancellation
 			return
@@ -749,7 +698,6 @@
 			case <-ctx.Done():
 				return
 			}
->>>>>>> 540cf1d5
 		}
 	}
 }
