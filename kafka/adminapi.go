/**
 * Copyright 2018 Confluent Inc.
 *
 * Licensed under the Apache License, Version 2.0 (the "License");
 * you may not use this file except in compliance with the License.
 * You may obtain a copy of the License at
 *
 * http://www.apache.org/licenses/LICENSE-2.0
 *
 * Unless required by applicable law or agreed to in writing, software
 * distributed under the License is distributed on an "AS IS" BASIS,
 * WITHOUT WARRANTIES OR CONDITIONS OF ANY KIND, either express or implied.
 * See the License for the specific language governing permissions and
 * limitations under the License.
 */

package kafka

import (
	"context"
	"fmt"
	"strings"
	"sync/atomic"
	"time"
	"unsafe"
)

/*
#include "select_rdkafka.h"
#include <stdlib.h>

static const rd_kafka_group_result_t *
group_result_by_idx (const rd_kafka_group_result_t **groups, size_t cnt, size_t idx) {
    if (idx >= cnt)
      return NULL;
    return groups[idx];
}

static const rd_kafka_topic_result_t *
topic_result_by_idx (const rd_kafka_topic_result_t **topics, size_t cnt, size_t idx) {
    if (idx >= cnt)
      return NULL;
    return topics[idx];
}

static const rd_kafka_ConfigResource_t *
ConfigResource_by_idx (const rd_kafka_ConfigResource_t **res, size_t cnt, size_t idx) {
    if (idx >= cnt)
      return NULL;
    return res[idx];
}

static const rd_kafka_ConfigEntry_t *
ConfigEntry_by_idx (const rd_kafka_ConfigEntry_t **entries, size_t cnt, size_t idx) {
    if (idx >= cnt)
      return NULL;
    return entries[idx];
}

static const rd_kafka_acl_result_t *
acl_result_by_idx (const rd_kafka_acl_result_t **acl_results, size_t cnt, size_t idx) {
    if (idx >= cnt)
      return NULL;
    return acl_results[idx];
}

static const rd_kafka_DeleteAcls_result_response_t *
DeleteAcls_result_response_by_idx (const rd_kafka_DeleteAcls_result_response_t **delete_acls_result_responses, size_t cnt, size_t idx) {
    if (idx >= cnt)
      return NULL;
    return delete_acls_result_responses[idx];
}

static const rd_kafka_AclBinding_t *
AclBinding_by_idx (const rd_kafka_AclBinding_t **acl_bindings, size_t cnt, size_t idx) {
    if (idx >= cnt)
      return NULL;
    return acl_bindings[idx];
}

static const rd_kafka_ConsumerGroupListing_t *
ConsumerGroupListing_by_idx(const rd_kafka_ConsumerGroupListing_t **result_groups, size_t cnt, size_t idx) {
	if (idx >= cnt)
		return NULL;
	return result_groups[idx];
}

static const rd_kafka_ConsumerGroupDescription_t *
ConsumerGroupDescription_by_idx(const rd_kafka_ConsumerGroupDescription_t **result_groups, size_t cnt, size_t idx) {
	if (idx >= cnt)
		return NULL;
	return result_groups[idx];
}

static const rd_kafka_TopicDescription_t *
TopicDescription_by_idx(const rd_kafka_TopicDescription_t **result_topics, size_t cnt, size_t idx) {
	if (idx >= cnt)
		return NULL;
	return result_topics[idx];
}

static const rd_kafka_TopicPartitionInfo_t *
TopicPartitionInfo_by_idx(const rd_kafka_TopicPartitionInfo_t **partitions, size_t cnt, size_t idx) {
	if (idx >= cnt)
		return NULL;
	return partitions[idx];
}

static const rd_kafka_AclOperation_t AclOperation_by_idx(const rd_kafka_AclOperation_t *acl_operations, size_t cnt, size_t idx) {
	if (idx >= cnt)
		return RD_KAFKA_ACL_OPERATION_UNKNOWN;
	return acl_operations[idx];
}

static const rd_kafka_Node_t *Node_by_idx(const rd_kafka_Node_t **nodes, size_t cnt, size_t idx) {
	if (idx >= cnt)
		return NULL;
	return nodes[idx];
}

static const rd_kafka_UserScramCredentialsDescription_t *
DescribeUserScramCredentials_result_description_by_idx(const rd_kafka_UserScramCredentialsDescription_t **descriptions, size_t cnt, size_t idx) {
	if (idx >= cnt)
		return NULL;
	return descriptions[idx];
}

static const rd_kafka_AlterUserScramCredentials_result_response_t*
AlterUserScramCredentials_result_response_by_idx(const rd_kafka_AlterUserScramCredentials_result_response_t **responses, size_t cnt, size_t idx) {
	if (idx >= cnt)
		return NULL;
	return responses[idx];
}

static const rd_kafka_error_t *
error_by_idx(const rd_kafka_error_t **errors, size_t cnt, size_t idx) {
	if (idx >= cnt)
		return NULL;
	return errors[idx];
}
*/
import "C"

// AdminClient is derived from an existing Producer or Consumer
type AdminClient struct {
	handle    *handle
	isDerived bool   // Derived from existing client handle
	isClosed  uint32 // to check if Admin Client is closed or not.
}

// IsClosed returns boolean representing if client is closed or not
func (a *AdminClient) IsClosed() bool {
	return atomic.LoadUint32(&a.isClosed) == 1
}

func (a *AdminClient) verifyClient() error {
	if a.IsClosed() {
		return getOperationNotAllowedErrorForClosedClient()
	}
	return nil
}

func durationToMilliseconds(t time.Duration) int {
	if t > 0 {
		return (int)(t.Seconds() * 1000.0)
	}
	return (int)(t)
}

// TopicResult provides per-topic operation result (error) information.
type TopicResult struct {
	// Topic name
	Topic string
	// Error, if any, of result. Check with `Error.Code() != ErrNoError`.
	Error Error
}

// String returns a human-readable representation of a TopicResult.
func (t TopicResult) String() string {
	if t.Error.code == 0 {
		return t.Topic
	}
	return fmt.Sprintf("%s (%s)", t.Topic, t.Error.str)
}

// ConsumerGroupResult provides per-group operation result (error) information.
type ConsumerGroupResult struct {
	// Group name
	Group string
	// Error, if any, of result. Check with `Error.Code() != ErrNoError`.
	Error Error
}

// String returns a human-readable representation of a ConsumerGroupResult.
func (g ConsumerGroupResult) String() string {
	if g.Error.code == ErrNoError {
		return g.Group
	}
	return fmt.Sprintf("%s (%s)", g.Group, g.Error.str)
}

// ConsumerGroupState represents a consumer group state
type ConsumerGroupState int

const (
	// ConsumerGroupStateUnknown - Unknown ConsumerGroupState
	ConsumerGroupStateUnknown = ConsumerGroupState(C.RD_KAFKA_CONSUMER_GROUP_STATE_UNKNOWN)
	// ConsumerGroupStatePreparingRebalance - preparing rebalance
	ConsumerGroupStatePreparingRebalance = ConsumerGroupState(C.RD_KAFKA_CONSUMER_GROUP_STATE_PREPARING_REBALANCE)
	// ConsumerGroupStateCompletingRebalance - completing rebalance
	ConsumerGroupStateCompletingRebalance = ConsumerGroupState(C.RD_KAFKA_CONSUMER_GROUP_STATE_COMPLETING_REBALANCE)
	// ConsumerGroupStateStable - stable
	ConsumerGroupStateStable = ConsumerGroupState(C.RD_KAFKA_CONSUMER_GROUP_STATE_STABLE)
	// ConsumerGroupStateDead - dead group
	ConsumerGroupStateDead = ConsumerGroupState(C.RD_KAFKA_CONSUMER_GROUP_STATE_DEAD)
	// ConsumerGroupStateEmpty - empty group
	ConsumerGroupStateEmpty = ConsumerGroupState(C.RD_KAFKA_CONSUMER_GROUP_STATE_EMPTY)
)

// String returns the human-readable representation of a consumer_group_state
func (t ConsumerGroupState) String() string {
	return C.GoString(C.rd_kafka_consumer_group_state_name(
		C.rd_kafka_consumer_group_state_t(t)))
}

// ConsumerGroupStateFromString translates a consumer group state name/string to
// a ConsumerGroupStateFromString value.
func ConsumerGroupStateFromString(stateString string) (ConsumerGroupState, error) {
	cStr := C.CString(stateString)
	defer C.free(unsafe.Pointer(cStr))
	state := ConsumerGroupState(C.rd_kafka_consumer_group_state_code(cStr))
	return state, nil
}

// ConsumerGroupListing represents the result of ListConsumerGroups for a single
// group.
type ConsumerGroupListing struct {
	// Group id.
	GroupID string
	// Is a simple consumer group.
	IsSimpleConsumerGroup bool
	// Group state.
	State ConsumerGroupState
}

// ListConsumerGroupsResult represents ListConsumerGroups results and errors.
type ListConsumerGroupsResult struct {
	// List of valid ConsumerGroupListings.
	Valid []ConsumerGroupListing
	// List of errors.
	Errors []error
}

// MemberAssignment represents the assignment of a consumer group member.
type MemberAssignment struct {
	// Partitions assigned to current member.
	TopicPartitions []TopicPartition
}

// MemberDescription represents the description of a consumer group member.
type MemberDescription struct {
	// Client id.
	ClientID string
	// Group instance id.
	GroupInstanceID string
	// Consumer id.
	ConsumerID string
	// Group member host.
	Host string
	// Member assignment.
	Assignment MemberAssignment
}

// ConsumerGroupDescription represents the result of DescribeConsumerGroups for
// a single group.
type ConsumerGroupDescription struct {
	// Group id.
	GroupID string
	// Error, if any, of result. Check with `Error.Code() != ErrNoError`.
	Error Error
	// Is a simple consumer group.
	IsSimpleConsumerGroup bool
	// Partition assignor identifier.
	PartitionAssignor string
	// Consumer group state.
	State ConsumerGroupState
	// Consumer group coordinator (broker).
	Coordinator Node
	// Members list.
	Members []MemberDescription
<<<<<<< HEAD
	// Operations allowed for group
=======
	// Operations allowed for the group
>>>>>>> 6d542275
	AuthorizedOperations []ACLOperation
}

// DescribeConsumerGroupsResult represents the result of a
// DescribeConsumerGroups call.
type DescribeConsumerGroupsResult struct {
	// Slice of ConsumerGroupDescription.
	ConsumerGroupDescriptions []ConsumerGroupDescription
}

// TopicCollection represents a collection of topics.
type TopicCollection struct {
	// Slice of topic names.
	topicNames []string
}

// NewTopicCollectionOfTopicNames creates a new TopicCollection based on a list
// of topic names.
func NewTopicCollectionOfTopicNames(names []string) TopicCollection {
	return TopicCollection{
		topicNames: names,
	}
}

<<<<<<< HEAD
// Topic Partition information
=======
// TopicPartitionInfo represents a specific partition's information inside a
// TopicDescription.
>>>>>>> 6d542275
type TopicPartitionInfo struct {
	// Partition id.
	Partition int
	// Leader broker.
	Leader *Node
<<<<<<< HEAD
	// Replicas of partition.
	Replicas []Node
	// In-Sync-Replicas of partition.
=======
	// Replicas of the partition.
	Replicas []Node
	// In-Sync-Replicas of the partition.
>>>>>>> 6d542275
	Isr []Node
}

// TopicDescription represents the result of DescribeTopics for
// a single topic.
type TopicDescription struct {
	// Topic name.
	Name string
<<<<<<< HEAD
	// Topic Id
	TopicId Uuid
	// Error, if any, of result. Check with `Error.Code() != ErrNoError`.
	Error Error
	// Is the topic is internal to Kafka?
	IsInternal bool
	// Partitions' information list.
	Partitions []TopicPartitionInfo
	// Operations allowed for topic.
=======
	// Error, if any, of the result. Check with `Error.Code() != ErrNoError`.
	Error Error
	// Is the topic internal to Kafka?
	IsInternal bool
	// Partitions' information list.
	Partitions []TopicPartitionInfo
	// Operations allowed for the topic.
>>>>>>> 6d542275
	AuthorizedOperations []ACLOperation
}

// DescribeTopicsResult represents the result of a
// DescribeTopics call.
type DescribeTopicsResult struct {
	// Slice of TopicDescription.
	TopicDescriptions []TopicDescription
}

// DescribeClusterResult represents the result of DescribeCluster.
type DescribeClusterResult struct {
<<<<<<< HEAD
	// Cluster id for cluster.
	ClusterId string
	// Current controller node for cluster.
	Controller *Node
	// List of nodes in cluster.
	Nodes []Node
	// Operations allowed for cluster.
=======
	// Cluster id for the cluster.
	ClusterID string
	// Current controller broker for the cluster.
	Controller *Node
	// List of brokers in the cluster.
	Nodes []Node
	// Operations allowed for the cluster.
>>>>>>> 6d542275
	AuthorizedOperations []ACLOperation
}

// DeleteConsumerGroupsResult represents the result of a DeleteConsumerGroups
// call.
type DeleteConsumerGroupsResult struct {
	// Slice of ConsumerGroupResult.
	ConsumerGroupResults []ConsumerGroupResult
}

// ListConsumerGroupOffsetsResult represents the result of a
// ListConsumerGroupOffsets operation.
type ListConsumerGroupOffsetsResult struct {
	// A slice of ConsumerGroupTopicPartitions, each element represents a group's
	// TopicPartitions and Offsets.
	ConsumerGroupsTopicPartitions []ConsumerGroupTopicPartitions
}

// AlterConsumerGroupOffsetsResult represents the result of a
// AlterConsumerGroupOffsets operation.
type AlterConsumerGroupOffsetsResult struct {
	// A slice of ConsumerGroupTopicPartitions, each element represents a group's
	// TopicPartitions and Offsets.
	ConsumerGroupsTopicPartitions []ConsumerGroupTopicPartitions
}

// TopicSpecification holds parameters for creating a new topic.
// TopicSpecification is analogous to NewTopic in the Java Topic Admin API.
type TopicSpecification struct {
	// Topic name to create.
	Topic string
	// Number of partitions in topic.
	NumPartitions int
	// Default replication factor for the topic's partitions, or zero
	// if an explicit ReplicaAssignment is set.
	ReplicationFactor int
	// (Optional) Explicit replica assignment. The outer array is
	// indexed by the partition number, while the inner per-partition array
	// contains the replica broker ids. The first broker in each
	// broker id list will be the preferred replica.
	ReplicaAssignment [][]int32
	// Topic configuration.
	Config map[string]string
}

// PartitionsSpecification holds parameters for creating additional partitions for a topic.
// PartitionsSpecification is analogous to NewPartitions in the Java Topic Admin API.
type PartitionsSpecification struct {
	// Topic to create more partitions for.
	Topic string
	// New partition count for topic, must be higher than current partition count.
	IncreaseTo int
	// (Optional) Explicit replica assignment. The outer array is
	// indexed by the new partition index (i.e., 0 for the first added
	// partition), while the inner per-partition array
	// contains the replica broker ids. The first broker in each
	// broker id list will be the preferred replica.
	ReplicaAssignment [][]int32
}

// ResourceType represents an Apache Kafka resource type
type ResourceType int

const (
	// ResourceUnknown - Unknown
	ResourceUnknown = ResourceType(C.RD_KAFKA_RESOURCE_UNKNOWN)
	// ResourceAny - match any resource type (DescribeConfigs)
	ResourceAny = ResourceType(C.RD_KAFKA_RESOURCE_ANY)
	// ResourceTopic - Topic
	ResourceTopic = ResourceType(C.RD_KAFKA_RESOURCE_TOPIC)
	// ResourceGroup - Group
	ResourceGroup = ResourceType(C.RD_KAFKA_RESOURCE_GROUP)
	// ResourceBroker - Broker
	ResourceBroker = ResourceType(C.RD_KAFKA_RESOURCE_BROKER)
)

// String returns the human-readable representation of a ResourceType
func (t ResourceType) String() string {
	return C.GoString(C.rd_kafka_ResourceType_name(C.rd_kafka_ResourceType_t(t)))
}

// ResourceTypeFromString translates a resource type name/string to
// a ResourceType value.
func ResourceTypeFromString(typeString string) (ResourceType, error) {
	switch strings.ToUpper(typeString) {
	case "ANY":
		return ResourceAny, nil
	case "TOPIC":
		return ResourceTopic, nil
	case "GROUP":
		return ResourceGroup, nil
	case "BROKER":
		return ResourceBroker, nil
	default:
		return ResourceUnknown, NewError(ErrInvalidArg, "Unknown resource type", false)
	}
}

// ConfigSource represents an Apache Kafka config source
type ConfigSource int

const (
	// ConfigSourceUnknown is the default value
	ConfigSourceUnknown = ConfigSource(C.RD_KAFKA_CONFIG_SOURCE_UNKNOWN_CONFIG)
	// ConfigSourceDynamicTopic is dynamic topic config that is configured for a specific topic
	ConfigSourceDynamicTopic = ConfigSource(C.RD_KAFKA_CONFIG_SOURCE_DYNAMIC_TOPIC_CONFIG)
	// ConfigSourceDynamicBroker is dynamic broker config that is configured for a specific broker
	ConfigSourceDynamicBroker = ConfigSource(C.RD_KAFKA_CONFIG_SOURCE_DYNAMIC_BROKER_CONFIG)
	// ConfigSourceDynamicDefaultBroker is dynamic broker config that is configured as default for all brokers in the cluster
	ConfigSourceDynamicDefaultBroker = ConfigSource(C.RD_KAFKA_CONFIG_SOURCE_DYNAMIC_DEFAULT_BROKER_CONFIG)
	// ConfigSourceStaticBroker is static broker config provided as broker properties at startup (e.g. from server.properties file)
	ConfigSourceStaticBroker = ConfigSource(C.RD_KAFKA_CONFIG_SOURCE_STATIC_BROKER_CONFIG)
	// ConfigSourceDefault is built-in default configuration for configs that have a default value
	ConfigSourceDefault = ConfigSource(C.RD_KAFKA_CONFIG_SOURCE_DEFAULT_CONFIG)
)

// String returns the human-readable representation of a ConfigSource type
func (t ConfigSource) String() string {
	return C.GoString(C.rd_kafka_ConfigSource_name(C.rd_kafka_ConfigSource_t(t)))
}

// ConfigResource holds parameters for altering an Apache Kafka configuration resource
type ConfigResource struct {
	// Type of resource to set.
	Type ResourceType
	// Name of resource to set.
	Name string
	// Config entries to set.
	// Configuration updates are atomic, any configuration property not provided
	// here will be reverted (by the broker) to its default value.
	// Use DescribeConfigs to retrieve the list of current configuration entry values.
	Config []ConfigEntry
}

// String returns a human-readable representation of a ConfigResource
func (c ConfigResource) String() string {
	return fmt.Sprintf("Resource(%s, %s)", c.Type, c.Name)
}

// AlterOperation specifies the operation to perform on the ConfigEntry.
// Currently only AlterOperationSet.
type AlterOperation int

const (
	// AlterOperationSet sets/overwrites the configuration setting.
	AlterOperationSet = iota
)

// String returns the human-readable representation of an AlterOperation
func (o AlterOperation) String() string {
	switch o {
	case AlterOperationSet:
		return "Set"
	default:
		return fmt.Sprintf("Unknown%d?", int(o))
	}
}

// AlterConfigOpType specifies the operation to perform
// on the ConfigEntry for IncrementalAlterConfig
type AlterConfigOpType int

const (
	// AlterConfigOpTypeSet sets/overwrites the configuration
	// setting.
	AlterConfigOpTypeSet = AlterConfigOpType(C.RD_KAFKA_ALTER_CONFIG_OP_TYPE_SET)
	// AlterConfigOpTypeDelete sets the configuration setting
	// to default or NULL.
	AlterConfigOpTypeDelete = AlterConfigOpType(C.RD_KAFKA_ALTER_CONFIG_OP_TYPE_DELETE)
	// AlterConfigOpTypeAppend appends the value to existing
	// configuration settings.
	AlterConfigOpTypeAppend = AlterConfigOpType(C.RD_KAFKA_ALTER_CONFIG_OP_TYPE_APPEND)
	// AlterConfigOpTypeSubtract subtracts the value from
	// existing configuration settings.
	AlterConfigOpTypeSubtract = AlterConfigOpType(C.RD_KAFKA_ALTER_CONFIG_OP_TYPE_SUBTRACT)
)

// String returns the human-readable representation of an AlterOperation
func (o AlterConfigOpType) String() string {
	switch o {
	case AlterConfigOpTypeSet:
		return "Set"
	case AlterConfigOpTypeDelete:
		return "Delete"
	case AlterConfigOpTypeAppend:
		return "Append"
	case AlterConfigOpTypeSubtract:
		return "Subtract"
	default:
		return fmt.Sprintf("Unknown %d", int(o))
	}
}

// ConfigEntry holds parameters for altering a resource's configuration.
type ConfigEntry struct {
	// Name of configuration entry, e.g., topic configuration property name.
	Name string
	// Value of configuration entry.
	Value string
	// Deprecated: Operation to perform on the entry.
	Operation AlterOperation
	// Operation to perform on the entry incrementally.
	IncrementalOperation AlterConfigOpType
}

// StringMapToConfigEntries creates a new map of ConfigEntry objects from the
// provided string map. The AlterOperation is set on each created entry.
func StringMapToConfigEntries(stringMap map[string]string, operation AlterOperation) []ConfigEntry {
	var ceList []ConfigEntry

	for k, v := range stringMap {
		ceList = append(ceList, ConfigEntry{Name: k, Value: v, Operation: operation})
	}

	return ceList
}

// StringMapToIncrementalConfigEntries creates a new map of ConfigEntry objects from the
// provided string map an operation map. The AlterConfigOpType is set on each created entry.
func StringMapToIncrementalConfigEntries(stringMap map[string]string,
	operationMap map[string]AlterConfigOpType) []ConfigEntry {
	var ceList []ConfigEntry

	for k, v := range stringMap {
		ceList = append(ceList, ConfigEntry{Name: k, Value: v, IncrementalOperation: operationMap[k]})
	}

	return ceList
}

// String returns a human-readable representation of a ConfigEntry.
func (c ConfigEntry) String() string {
	return fmt.Sprintf("%v %s=\"%s\"", c.Operation, c.Name, c.Value)
}

// ConfigEntryResult contains the result of a single configuration entry from a
// DescribeConfigs request.
type ConfigEntryResult struct {
	// Name of configuration entry, e.g., topic configuration property name.
	Name string
	// Value of configuration entry.
	Value string
	// Source indicates the configuration source.
	Source ConfigSource
	// IsReadOnly indicates whether the configuration entry can be altered.
	IsReadOnly bool
	// IsDefault indicates whether the value is at its default.
	IsDefault bool
	// IsSensitive indicates whether the configuration entry contains sensitive information, in which case the value will be unset.
	IsSensitive bool
	// IsSynonym indicates whether the configuration entry is a synonym for another configuration property.
	IsSynonym bool
	// Synonyms contains a map of configuration entries that are synonyms to this configuration entry.
	Synonyms map[string]ConfigEntryResult
}

// String returns a human-readable representation of a ConfigEntryResult.
func (c ConfigEntryResult) String() string {
	return fmt.Sprintf("%s=\"%s\"", c.Name, c.Value)
}

// setFromC sets up a ConfigEntryResult from a C ConfigEntry
func configEntryResultFromC(cEntry *C.rd_kafka_ConfigEntry_t) (entry ConfigEntryResult) {
	entry.Name = C.GoString(C.rd_kafka_ConfigEntry_name(cEntry))
	cValue := C.rd_kafka_ConfigEntry_value(cEntry)
	if cValue != nil {
		entry.Value = C.GoString(cValue)
	}
	entry.Source = ConfigSource(C.rd_kafka_ConfigEntry_source(cEntry))
	entry.IsReadOnly = cint2bool(C.rd_kafka_ConfigEntry_is_read_only(cEntry))
	entry.IsDefault = cint2bool(C.rd_kafka_ConfigEntry_is_default(cEntry))
	entry.IsSensitive = cint2bool(C.rd_kafka_ConfigEntry_is_sensitive(cEntry))
	entry.IsSynonym = cint2bool(C.rd_kafka_ConfigEntry_is_synonym(cEntry))

	var cSynCnt C.size_t
	cSyns := C.rd_kafka_ConfigEntry_synonyms(cEntry, &cSynCnt)
	if cSynCnt > 0 {
		entry.Synonyms = make(map[string]ConfigEntryResult)
	}

	for si := 0; si < int(cSynCnt); si++ {
		cSyn := C.ConfigEntry_by_idx(cSyns, cSynCnt, C.size_t(si))
		Syn := configEntryResultFromC(cSyn)
		entry.Synonyms[Syn.Name] = Syn
	}

	return entry
}

// ConfigResourceResult provides the result for a resource from a AlterConfigs or
// DescribeConfigs request.
type ConfigResourceResult struct {
	// Type of returned result resource.
	Type ResourceType
	// Name of returned result resource.
	Name string
	// Error, if any, of returned result resource.
	Error Error
	// Config entries, if any, of returned result resource.
	Config map[string]ConfigEntryResult
}

// String returns a human-readable representation of a ConfigResourceResult.
func (c ConfigResourceResult) String() string {
	if c.Error.Code() != 0 {
		return fmt.Sprintf("ResourceResult(%s, %s, \"%v\")", c.Type, c.Name, c.Error)

	}
	return fmt.Sprintf("ResourceResult(%s, %s, %d config(s))", c.Type, c.Name, len(c.Config))
}

// ResourcePatternType enumerates the different types of Kafka resource patterns.
type ResourcePatternType int

const (
	// ResourcePatternTypeUnknown is a resource pattern type not known or not set.
	ResourcePatternTypeUnknown = ResourcePatternType(C.RD_KAFKA_RESOURCE_PATTERN_UNKNOWN)
	// ResourcePatternTypeAny matches any resource, used for lookups.
	ResourcePatternTypeAny = ResourcePatternType(C.RD_KAFKA_RESOURCE_PATTERN_ANY)
	// ResourcePatternTypeMatch will perform pattern matching
	ResourcePatternTypeMatch = ResourcePatternType(C.RD_KAFKA_RESOURCE_PATTERN_MATCH)
	// ResourcePatternTypeLiteral matches a literal resource name
	ResourcePatternTypeLiteral = ResourcePatternType(C.RD_KAFKA_RESOURCE_PATTERN_LITERAL)
	// ResourcePatternTypePrefixed matches a prefixed resource name
	ResourcePatternTypePrefixed = ResourcePatternType(C.RD_KAFKA_RESOURCE_PATTERN_PREFIXED)
)

// String returns the human-readable representation of a ResourcePatternType
func (t ResourcePatternType) String() string {
	return C.GoString(C.rd_kafka_ResourcePatternType_name(C.rd_kafka_ResourcePatternType_t(t)))
}

// ResourcePatternTypeFromString translates a resource pattern type name to
// a ResourcePatternType value.
func ResourcePatternTypeFromString(patternTypeString string) (ResourcePatternType, error) {
	switch strings.ToUpper(patternTypeString) {
	case "ANY":
		return ResourcePatternTypeAny, nil
	case "MATCH":
		return ResourcePatternTypeMatch, nil
	case "LITERAL":
		return ResourcePatternTypeLiteral, nil
	case "PREFIXED":
		return ResourcePatternTypePrefixed, nil
	default:
		return ResourcePatternTypeUnknown, NewError(ErrInvalidArg, "Unknown resource pattern type", false)
	}
}

// ACLOperation enumerates the different types of ACL operation.
type ACLOperation int

const (
	// ACLOperationUnknown represents an unknown or unset operation
	ACLOperationUnknown = ACLOperation(C.RD_KAFKA_ACL_OPERATION_UNKNOWN)
	// ACLOperationAny in a filter, matches any ACLOperation
	ACLOperationAny = ACLOperation(C.RD_KAFKA_ACL_OPERATION_ANY)
	// ACLOperationAll represents all the operations
	ACLOperationAll = ACLOperation(C.RD_KAFKA_ACL_OPERATION_ALL)
	// ACLOperationRead a read operation
	ACLOperationRead = ACLOperation(C.RD_KAFKA_ACL_OPERATION_READ)
	// ACLOperationWrite represents a write operation
	ACLOperationWrite = ACLOperation(C.RD_KAFKA_ACL_OPERATION_WRITE)
	// ACLOperationCreate represents a create operation
	ACLOperationCreate = ACLOperation(C.RD_KAFKA_ACL_OPERATION_CREATE)
	// ACLOperationDelete represents a delete operation
	ACLOperationDelete = ACLOperation(C.RD_KAFKA_ACL_OPERATION_DELETE)
	// ACLOperationAlter represents an alter operation
	ACLOperationAlter = ACLOperation(C.RD_KAFKA_ACL_OPERATION_ALTER)
	// ACLOperationDescribe represents a describe operation
	ACLOperationDescribe = ACLOperation(C.RD_KAFKA_ACL_OPERATION_DESCRIBE)
	// ACLOperationClusterAction represents a cluster action operation
	ACLOperationClusterAction = ACLOperation(C.RD_KAFKA_ACL_OPERATION_CLUSTER_ACTION)
	// ACLOperationDescribeConfigs represents a describe configs operation
	ACLOperationDescribeConfigs = ACLOperation(C.RD_KAFKA_ACL_OPERATION_DESCRIBE_CONFIGS)
	// ACLOperationAlterConfigs represents an alter configs operation
	ACLOperationAlterConfigs = ACLOperation(C.RD_KAFKA_ACL_OPERATION_ALTER_CONFIGS)
	// ACLOperationIdempotentWrite represents an idempotent write operation
	ACLOperationIdempotentWrite = ACLOperation(C.RD_KAFKA_ACL_OPERATION_IDEMPOTENT_WRITE)
)

// String returns the human-readable representation of an ACLOperation
func (o ACLOperation) String() string {
	return C.GoString(C.rd_kafka_AclOperation_name(C.rd_kafka_AclOperation_t(o)))
}

// ACLOperationFromString translates a ACL operation name to
// a ACLOperation value.
func ACLOperationFromString(aclOperationString string) (ACLOperation, error) {
	switch strings.ToUpper(aclOperationString) {
	case "ANY":
		return ACLOperationAny, nil
	case "ALL":
		return ACLOperationAll, nil
	case "READ":
		return ACLOperationRead, nil
	case "WRITE":
		return ACLOperationWrite, nil
	case "CREATE":
		return ACLOperationCreate, nil
	case "DELETE":
		return ACLOperationDelete, nil
	case "ALTER":
		return ACLOperationAlter, nil
	case "DESCRIBE":
		return ACLOperationDescribe, nil
	case "CLUSTER_ACTION":
		return ACLOperationClusterAction, nil
	case "DESCRIBE_CONFIGS":
		return ACLOperationDescribeConfigs, nil
	case "ALTER_CONFIGS":
		return ACLOperationAlterConfigs, nil
	case "IDEMPOTENT_WRITE":
		return ACLOperationIdempotentWrite, nil
	default:
		return ACLOperationUnknown, NewError(ErrInvalidArg, "Unknown ACL operation", false)
	}
}

// ACLPermissionType enumerates the different types of ACL permission types.
type ACLPermissionType int

const (
	// ACLPermissionTypeUnknown represents an unknown ACLPermissionType
	ACLPermissionTypeUnknown = ACLPermissionType(C.RD_KAFKA_ACL_PERMISSION_TYPE_UNKNOWN)
	// ACLPermissionTypeAny in a filter, matches any ACLPermissionType
	ACLPermissionTypeAny = ACLPermissionType(C.RD_KAFKA_ACL_PERMISSION_TYPE_ANY)
	// ACLPermissionTypeDeny disallows access
	ACLPermissionTypeDeny = ACLPermissionType(C.RD_KAFKA_ACL_PERMISSION_TYPE_DENY)
	// ACLPermissionTypeAllow grants access
	ACLPermissionTypeAllow = ACLPermissionType(C.RD_KAFKA_ACL_PERMISSION_TYPE_ALLOW)
)

// String returns the human-readable representation of an ACLPermissionType
func (o ACLPermissionType) String() string {
	return C.GoString(C.rd_kafka_AclPermissionType_name(C.rd_kafka_AclPermissionType_t(o)))
}

// ACLPermissionTypeFromString translates a ACL permission type name to
// a ACLPermissionType value.
func ACLPermissionTypeFromString(aclPermissionTypeString string) (ACLPermissionType, error) {
	switch strings.ToUpper(aclPermissionTypeString) {
	case "ANY":
		return ACLPermissionTypeAny, nil
	case "DENY":
		return ACLPermissionTypeDeny, nil
	case "ALLOW":
		return ACLPermissionTypeAllow, nil
	default:
		return ACLPermissionTypeUnknown, NewError(ErrInvalidArg, "Unknown ACL permission type", false)
	}
}

// ACLBinding specifies the operation and permission type for a specific principal
// over one or more resources of the same type. Used by `AdminClient.CreateACLs`,
// returned by `AdminClient.DescribeACLs` and `AdminClient.DeleteACLs`.
type ACLBinding struct {
	Type ResourceType // The resource type.
	// The resource name, which depends on the resource type.
	// For ResourceBroker the resource name is the broker id.
	Name                string
	ResourcePatternType ResourcePatternType // The resource pattern, relative to the name.
	Principal           string              // The principal this ACLBinding refers to.
	Host                string              // The host that the call is allowed to come from.
	Operation           ACLOperation        // The operation/s specified by this binding.
	PermissionType      ACLPermissionType   // The permission type for the specified operation.
}

// ACLBindingFilter specifies a filter used to return a list of ACL bindings matching some or all of its attributes.
// Used by `AdminClient.DescribeACLs` and `AdminClient.DeleteACLs`.
type ACLBindingFilter = ACLBinding

// ACLBindings is a slice of ACLBinding that also implements
// the sort interface
type ACLBindings []ACLBinding

// ACLBindingFilters is a slice of ACLBindingFilter that also implements
// the sort interface
type ACLBindingFilters []ACLBindingFilter

func (a ACLBindings) Len() int {
	return len(a)
}

func (a ACLBindings) Less(i, j int) bool {
	if a[i].Type != a[j].Type {
		return a[i].Type < a[j].Type
	}
	if a[i].Name != a[j].Name {
		return a[i].Name < a[j].Name
	}
	if a[i].ResourcePatternType != a[j].ResourcePatternType {
		return a[i].ResourcePatternType < a[j].ResourcePatternType
	}
	if a[i].Principal != a[j].Principal {
		return a[i].Principal < a[j].Principal
	}
	if a[i].Host != a[j].Host {
		return a[i].Host < a[j].Host
	}
	if a[i].Operation != a[j].Operation {
		return a[i].Operation < a[j].Operation
	}
	if a[i].PermissionType != a[j].PermissionType {
		return a[i].PermissionType < a[j].PermissionType
	}
	return true
}

func (a ACLBindings) Swap(i, j int) {
	a[i], a[j] = a[j], a[i]
}

// CreateACLResult provides create ACL error information.
type CreateACLResult struct {
	// Error, if any, of result. Check with `Error.Code() != ErrNoError`.
	Error Error
}

// DescribeACLsResult provides describe ACLs result or error information.
type DescribeACLsResult struct {
	// Slice of ACL bindings matching the provided filter
	ACLBindings ACLBindings
	// Error, if any, of result. Check with `Error.Code() != ErrNoError`.
	Error Error
}

// DeleteACLsResult provides delete ACLs result or error information.
type DeleteACLsResult = DescribeACLsResult

// ScramMechanism enumerates SASL/SCRAM mechanisms.
// Used by `AdminClient.AlterUserScramCredentials`
// and `AdminClient.DescribeUserScramCredentials`.
type ScramMechanism int

const (
	// ScramMechanismUnknown - Unknown SASL/SCRAM mechanism
	ScramMechanismUnknown = ScramMechanism(C.RD_KAFKA_SCRAM_MECHANISM_UNKNOWN)
	// ScramMechanismSHA256 - SCRAM-SHA-256 mechanism
	ScramMechanismSHA256 = ScramMechanism(C.RD_KAFKA_SCRAM_MECHANISM_SHA_256)
	// ScramMechanismSHA512 - SCRAM-SHA-512 mechanism
	ScramMechanismSHA512 = ScramMechanism(C.RD_KAFKA_SCRAM_MECHANISM_SHA_512)
)

// String returns the human-readable representation of an ScramMechanism
func (o ScramMechanism) String() string {
	switch o {
	case ScramMechanismSHA256:
		return "SCRAM-SHA-256"
	case ScramMechanismSHA512:
		return "SCRAM-SHA-512"
	default:
		return "UNKNOWN"
	}
}

// ScramMechanismFromString translates a Scram Mechanism name to
// a ScramMechanism value.
func ScramMechanismFromString(mechanism string) (ScramMechanism, error) {
	switch strings.ToUpper(mechanism) {
	case "SCRAM-SHA-256":
		return ScramMechanismSHA256, nil
	case "SCRAM-SHA-512":
		return ScramMechanismSHA512, nil
	default:
		return ScramMechanismUnknown,
			NewError(ErrInvalidArg, "Unknown SCRAM mechanism", false)
	}
}

// ScramCredentialInfo contains Mechanism and Iterations for a
// SASL/SCRAM credential associated with a user.
type ScramCredentialInfo struct {
	// Iterations - positive number of iterations used when creating the credential
	Iterations int
	// Mechanism - SASL/SCRAM mechanism
	Mechanism ScramMechanism
}

// UserScramCredentialsDescription represent all SASL/SCRAM credentials
// associated with a user that can be retrieved, or an error indicating
// why credentials could not be retrieved.
type UserScramCredentialsDescription struct {
	// User - the user name.
	User string
	// ScramCredentialInfos - SASL/SCRAM credential representations for the user.
	ScramCredentialInfos []ScramCredentialInfo
	// Error - error corresponding to this user description.
	Error Error
}

// UserScramCredentialDeletion is a request to delete
// a SASL/SCRAM credential for a user.
type UserScramCredentialDeletion struct {
	// User - user name
	User string
	// Mechanism - SASL/SCRAM mechanism.
	Mechanism ScramMechanism
}

// UserScramCredentialUpsertion is a request to update/insert
// a SASL/SCRAM credential for a user.
type UserScramCredentialUpsertion struct {
	// User - user name
	User string
	// ScramCredentialInfo - the mechanism and iterations.
	ScramCredentialInfo ScramCredentialInfo
	// Password - password to HMAC before storage.
	Password []byte
	// Salt - salt to use. Will be generated randomly if nil. (optional)
	Salt []byte
}

// DescribeUserScramCredentialsResult represents the result of a
// DescribeUserScramCredentials call.
type DescribeUserScramCredentialsResult struct {
	// ConsumerGroupDescriptions - Map from user name
	// to UserScramCredentialsDescription
	Descriptions map[string]UserScramCredentialsDescription
}

// AlterUserScramCredentialsResult represents the result of a
// AlterUserScramCredentials call.
type AlterUserScramCredentialsResult struct {
	// Errors - Map from user name
	// to an Error, with ErrNoError code on success.
	Errors map[string]Error
}

// waitResult waits for a result event on cQueue or the ctx to be cancelled, whichever happens
// first.
// The returned result event is checked for errors its error is returned if set.
func (a *AdminClient) waitResult(ctx context.Context, cQueue *C.rd_kafka_queue_t, cEventType C.rd_kafka_event_type_t) (rkev *C.rd_kafka_event_t, err error) {
	resultChan := make(chan *C.rd_kafka_event_t)
	closeChan := make(chan bool) // never written to, just closed

	go func() {
		for {
			select {
			case _, ok := <-closeChan:
				if !ok {
					// Context cancelled/timed out
					close(resultChan)
					return
				}

			default:
				// Wait for result event for at most 50ms
				// to avoid blocking for too long if
				// context is cancelled.
				rkev := C.rd_kafka_queue_poll(cQueue, 50)
				if rkev != nil {
					resultChan <- rkev
					close(resultChan)
					return
				}
			}
		}
	}()

	select {
	case rkev = <-resultChan:
		// Result type check
		if cEventType != C.rd_kafka_event_type(rkev) {
			err = newErrorFromString(ErrInvalidType,
				fmt.Sprintf("Expected %d result event, not %d", (int)(cEventType), (int)(C.rd_kafka_event_type(rkev))))
			C.rd_kafka_event_destroy(rkev)
			return nil, err
		}

		// Generic error handling
		cErr := C.rd_kafka_event_error(rkev)
		if cErr != 0 {
			err = newErrorFromCString(cErr, C.rd_kafka_event_error_string(rkev))
			C.rd_kafka_event_destroy(rkev)
			return nil, err
		}
		close(closeChan)
		return rkev, nil
	case <-ctx.Done():
		// signal close to go-routine
		close(closeChan)
		// wait for close from go-routine to make sure it is done
		// using cQueue before we return.
		rkev, ok := <-resultChan
		if ok {
			// throw away result since context was cancelled
			C.rd_kafka_event_destroy(rkev)
		}
		return nil, ctx.Err()
	}
}

// cToConsumerGroupResults converts a C group_result_t array to Go ConsumerGroupResult list.
func (a *AdminClient) cToConsumerGroupResults(
	cGroupRes **C.rd_kafka_group_result_t, cCnt C.size_t) (result []ConsumerGroupResult, err error) {
	result = make([]ConsumerGroupResult, int(cCnt))

	for idx := 0; idx < int(cCnt); idx++ {
		cGroup := C.group_result_by_idx(cGroupRes, cCnt, C.size_t(idx))
		result[idx].Group = C.GoString(C.rd_kafka_group_result_name(cGroup))
		result[idx].Error = newErrorFromCError(C.rd_kafka_group_result_error(cGroup))
	}

	return result, nil
}

// cToTopicResults converts a C topic_result_t array to Go TopicResult list.
func (a *AdminClient) cToTopicResults(cTopicRes **C.rd_kafka_topic_result_t, cCnt C.size_t) (result []TopicResult, err error) {
	result = make([]TopicResult, int(cCnt))

	for i := 0; i < int(cCnt); i++ {
		cTopic := C.topic_result_by_idx(cTopicRes, cCnt, C.size_t(i))
		result[i].Topic = C.GoString(C.rd_kafka_topic_result_name(cTopic))
		result[i].Error = newErrorFromCString(
			C.rd_kafka_topic_result_error(cTopic),
			C.rd_kafka_topic_result_error_string(cTopic))
	}

	return result, nil
}

// cToAuthorizedOperations converts a C AclOperation_t array to a Go
// ACLOperation list.
func (a *AdminClient) cToAuthorizedOperations(
	cAuthorizedOperations *C.rd_kafka_AclOperation_t,
	cAuthorizedOperationCnt C.size_t) []ACLOperation {
	if cAuthorizedOperations == nil {
		return nil
	}

	authorizedOperations := make([]ACLOperation, int(cAuthorizedOperationCnt))
	for i := 0; i < int(cAuthorizedOperationCnt); i++ {
		cAuthorizedOperation := C.AclOperation_by_idx(
			cAuthorizedOperations, cAuthorizedOperationCnt, C.size_t(i))
		authorizedOperations[i] = ACLOperation(cAuthorizedOperation)
	}

	return authorizedOperations
}

<<<<<<< HEAD
// cToUuid converts a C rd_kafka_Uuid_t to a Go Uuid.
func (a *AdminClient) cToUuid(cUuid *C.rd_kafka_Uuid_t) Uuid {
	uuid := Uuid{
		mostSignificantBits: int64(C.rd_kafka_Uuid_most_significant_bits(cUuid)),
		leastSignificantBits: int64(C.rd_kafka_Uuid_least_significant_bits(cUuid)),
		base64str: C.GoString(C.rd_kafka_Uuid_base64str(cUuid)),
	}
	return uuid
}

=======
>>>>>>> 6d542275
// cToNode converts a C Node_t* to a Go Node.
// cNode must not be nil.
func (a *AdminClient) cToNode(cNode *C.rd_kafka_Node_t) Node {
	node := Node{
		ID:   int(C.rd_kafka_Node_id(cNode)),
		Host: C.GoString(C.rd_kafka_Node_host(cNode)),
		Port: int(C.rd_kafka_Node_port(cNode)),
	}

	cRack := C.rd_kafka_Node_rack(cNode)
	if cRack != nil {
<<<<<<< HEAD
		rackId := C.GoString(cRack)
		node.Rack = &rackId
=======
		rackID := C.GoString(cRack)
		node.Rack = &rackID
>>>>>>> 6d542275
	}

	return node
}

// cToNodePtr converts a C Node_t* to a Go *Node.
func (a *AdminClient) cToNodePtr(cNode *C.rd_kafka_Node_t) *Node {
	if cNode == nil {
		return nil
	}

	node := a.cToNode(cNode)
	return &node
}

// cToNode converts a C Node_t array to a Go Node list.
func (a *AdminClient) cToNodes(
	cNodes **C.rd_kafka_Node_t, cNodeCnt C.size_t) []Node {
	nodes := make([]Node, int(cNodeCnt))
	for i := 0; i < int(cNodeCnt); i++ {
		cNode := C.Node_by_idx(cNodes, cNodeCnt, C.size_t(i))
		nodes[i] = a.cToNode(cNode)
	}
	return nodes
}

// cToConsumerGroupDescriptions converts a C rd_kafka_ConsumerGroupDescription_t
// array to a Go ConsumerGroupDescription slice.
func (a *AdminClient) cToConsumerGroupDescriptions(
	cGroups **C.rd_kafka_ConsumerGroupDescription_t,
	cGroupCount C.size_t) (result []ConsumerGroupDescription) {
	result = make([]ConsumerGroupDescription, cGroupCount)
	for idx := 0; idx < int(cGroupCount); idx++ {
		cGroup := C.ConsumerGroupDescription_by_idx(
			cGroups, cGroupCount, C.size_t(idx))

		groupID := C.GoString(
			C.rd_kafka_ConsumerGroupDescription_group_id(cGroup))
		err := newErrorFromCError(
			C.rd_kafka_ConsumerGroupDescription_error(cGroup))
		isSimple := cint2bool(
			C.rd_kafka_ConsumerGroupDescription_is_simple_consumer_group(cGroup))
		paritionAssignor := C.GoString(
			C.rd_kafka_ConsumerGroupDescription_partition_assignor(cGroup))
		state := ConsumerGroupState(
			C.rd_kafka_ConsumerGroupDescription_state(cGroup))

		cNode := C.rd_kafka_ConsumerGroupDescription_coordinator(cGroup)
		coordinator := a.cToNode(cNode)

		membersCount := int(
			C.rd_kafka_ConsumerGroupDescription_member_count(cGroup))
		members := make([]MemberDescription, membersCount)

		for midx := 0; midx < membersCount; midx++ {
			cMember :=
				C.rd_kafka_ConsumerGroupDescription_member(cGroup, C.size_t(midx))
			cMemberAssignment :=
				C.rd_kafka_MemberDescription_assignment(cMember)
			cToppars :=
				C.rd_kafka_MemberAssignment_partitions(cMemberAssignment)
			memberAssignment := MemberAssignment{}
			if cToppars != nil {
				memberAssignment.TopicPartitions = newTopicPartitionsFromCparts(cToppars)
			}
			members[midx] = MemberDescription{
				ClientID: C.GoString(
					C.rd_kafka_MemberDescription_client_id(cMember)),
				GroupInstanceID: C.GoString(
					C.rd_kafka_MemberDescription_group_instance_id(cMember)),
				ConsumerID: C.GoString(
					C.rd_kafka_MemberDescription_consumer_id(cMember)),
				Host: C.GoString(
					C.rd_kafka_MemberDescription_host(cMember)),
				Assignment: memberAssignment,
			}
		}

		cAuthorizedOperationsCnt := C.size_t(0)
		cAuthorizedOperations := C.rd_kafka_ConsumerGroupDescription_authorized_operations(
			cGroup, &cAuthorizedOperationsCnt)
		authorizedOperations := a.cToAuthorizedOperations(cAuthorizedOperations,
			cAuthorizedOperationsCnt)

		result[idx] = ConsumerGroupDescription{
			GroupID:               groupID,
			Error:                 err,
			IsSimpleConsumerGroup: isSimple,
			PartitionAssignor:     paritionAssignor,
			State:                 state,
			Coordinator:           coordinator,
			Members:               members,
			AuthorizedOperations:  authorizedOperations,
<<<<<<< HEAD
		}
	}
	return result
}

// cToTopicPartitionInfo converts a C TopicPartitionInfo_t into a Go
// TopicPartitionInfo.
func (a *AdminClient) cToTopicPartitionInfo(
	partitionInfo *C.rd_kafka_TopicPartitionInfo_t) TopicPartitionInfo {
	cPartitionId := C.rd_kafka_TopicPartitionInfo_partition(partitionInfo)
	info := TopicPartitionInfo{
		Partition: int(cPartitionId),
	}

	cLeader := C.rd_kafka_TopicPartitionInfo_leader(partitionInfo)
	info.Leader = a.cToNodePtr(cLeader)

	cReplicaCnt := C.size_t(0)
	cReplicas := C.rd_kafka_TopicPartitionInfo_replicas(
		partitionInfo, &cReplicaCnt)
	info.Replicas = a.cToNodes(cReplicas, cReplicaCnt)

	cIsrCnt := C.size_t(0)
	cIsr := C.rd_kafka_TopicPartitionInfo_isr(partitionInfo, &cIsrCnt)
	info.Isr = a.cToNodes(cIsr, cIsrCnt)

	return info
}

// cToTopicDescriptions converts a C TopicDescription_t
// array to a Go TopicDescription list.
func (a *AdminClient) cToTopicDescriptions(
	cTopicDescriptions **C.rd_kafka_TopicDescription_t,
	cTopicDescriptionCount C.size_t) (result []TopicDescription) {
	result = make([]TopicDescription, cTopicDescriptionCount)
	for idx := 0; idx < int(cTopicDescriptionCount); idx++ {
		cTopic := C.TopicDescription_by_idx(
			cTopicDescriptions, cTopicDescriptionCount, C.size_t(idx))

		topicName := C.GoString(
			C.rd_kafka_TopicDescription_name(cTopic))
		topicId := a.cToUuid(C.rd_kafka_TopicDescription_topic_id(cTopic))
		err := newErrorFromCError(
			C.rd_kafka_TopicDescription_error(cTopic))

		if err.Code() != ErrNoError {
			result[idx] = TopicDescription{
				Name:  topicName,
				Error: err,
			}
			continue
		}

		cPartitionInfoCnt := C.size_t(0)
		cPartitionInfos := C.rd_kafka_TopicDescription_partitions(cTopic, &cPartitionInfoCnt)

		partitions := make([]TopicPartitionInfo, int(cPartitionInfoCnt))

		for pidx := 0; pidx < int(cPartitionInfoCnt); pidx++ {
			cPartitionInfo := C.TopicPartitionInfo_by_idx(cPartitionInfos, cPartitionInfoCnt, C.size_t(pidx))
			partitions[pidx] = a.cToTopicPartitionInfo(cPartitionInfo)
		}

		cAuthorizedOperationsCnt := C.size_t(0)
		cAuthorizedOperations := C.rd_kafka_TopicDescription_authorized_operations(
			cTopic, &cAuthorizedOperationsCnt)
		authorizedOperations := a.cToAuthorizedOperations(cAuthorizedOperations, cAuthorizedOperationsCnt)

		result[idx] = TopicDescription{
			Name:                 topicName,
			TopicId:              topicId,
			Error:                err,
			Partitions:           partitions,
			AuthorizedOperations: authorizedOperations,
=======
>>>>>>> 6d542275
		}
	}
	return result
}

<<<<<<< HEAD
=======
// cToTopicPartitionInfo converts a C TopicPartitionInfo_t into a Go
// TopicPartitionInfo.
func (a *AdminClient) cToTopicPartitionInfo(
	partitionInfo *C.rd_kafka_TopicPartitionInfo_t) TopicPartitionInfo {
	cPartitionID := C.rd_kafka_TopicPartitionInfo_partition(partitionInfo)
	info := TopicPartitionInfo{
		Partition: int(cPartitionID),
	}

	cLeader := C.rd_kafka_TopicPartitionInfo_leader(partitionInfo)
	info.Leader = a.cToNodePtr(cLeader)

	cReplicaCnt := C.size_t(0)
	cReplicas := C.rd_kafka_TopicPartitionInfo_replicas(
		partitionInfo, &cReplicaCnt)
	info.Replicas = a.cToNodes(cReplicas, cReplicaCnt)

	cIsrCnt := C.size_t(0)
	cIsr := C.rd_kafka_TopicPartitionInfo_isr(partitionInfo, &cIsrCnt)
	info.Isr = a.cToNodes(cIsr, cIsrCnt)

	return info
}

// cToTopicDescriptions converts a C TopicDescription_t
// array to a Go TopicDescription list.
func (a *AdminClient) cToTopicDescriptions(
	cTopicDescriptions **C.rd_kafka_TopicDescription_t,
	cTopicDescriptionCount C.size_t) (result []TopicDescription) {
	result = make([]TopicDescription, cTopicDescriptionCount)
	for idx := 0; idx < int(cTopicDescriptionCount); idx++ {
		cTopic := C.TopicDescription_by_idx(
			cTopicDescriptions, cTopicDescriptionCount, C.size_t(idx))

		topicName := C.GoString(
			C.rd_kafka_TopicDescription_name(cTopic))
		err := newErrorFromCError(
			C.rd_kafka_TopicDescription_error(cTopic))

		if err.Code() != ErrNoError {
			result[idx] = TopicDescription{
				Name:  topicName,
				Error: err,
			}
			continue
		}

		cPartitionInfoCnt := C.size_t(0)
		cPartitionInfos := C.rd_kafka_TopicDescription_partitions(cTopic, &cPartitionInfoCnt)

		partitions := make([]TopicPartitionInfo, int(cPartitionInfoCnt))

		for pidx := 0; pidx < int(cPartitionInfoCnt); pidx++ {
			cPartitionInfo := C.TopicPartitionInfo_by_idx(cPartitionInfos, cPartitionInfoCnt, C.size_t(pidx))
			partitions[pidx] = a.cToTopicPartitionInfo(cPartitionInfo)
		}

		cAuthorizedOperationsCnt := C.size_t(0)
		cAuthorizedOperations := C.rd_kafka_TopicDescription_authorized_operations(
			cTopic, &cAuthorizedOperationsCnt)
		authorizedOperations := a.cToAuthorizedOperations(cAuthorizedOperations, cAuthorizedOperationsCnt)

		result[idx] = TopicDescription{
			Name:                 topicName,
			Error:                err,
			Partitions:           partitions,
			AuthorizedOperations: authorizedOperations,
		}
	}
	return result
}

>>>>>>> 6d542275
// cToDescribeClusterResult converts a C DescribeTopics_result_t to a Go
// DescribeClusterResult.
func (a *AdminClient) cToDescribeClusterResult(
	cResult *C.rd_kafka_DescribeTopics_result_t) (result DescribeClusterResult) {
	clusterID := C.GoString(C.rd_kafka_DescribeCluster_result_cluster_id(cResult))

	var controller *Node = nil
	cController := C.rd_kafka_DescribeCluster_result_controller(cResult)
	controller = a.cToNodePtr(cController)

	cNodeCnt := C.size_t(0)
	cNodes := C.rd_kafka_DescribeCluster_result_nodes(cResult, &cNodeCnt)
	nodes := a.cToNodes(cNodes, cNodeCnt)

	cAuthorizedOperationsCnt := C.size_t(0)
	cAuthorizedOperations :=
		C.rd_kafka_DescribeCluster_result_authorized_operations(
			cResult, &cAuthorizedOperationsCnt)
	authorizedOperations := a.cToAuthorizedOperations(
		cAuthorizedOperations, cAuthorizedOperationsCnt)

	return DescribeClusterResult{
<<<<<<< HEAD
		ClusterId:            clusterID,
=======
		ClusterID:            clusterID,
>>>>>>> 6d542275
		Controller:           controller,
		Nodes:                nodes,
		AuthorizedOperations: authorizedOperations,
	}
}

// cToDescribeUserScramCredentialsResult converts a C
// rd_kafka_DescribeUserScramCredentials_result_t to a Go map of users to
// UserScramCredentialsDescription.
func cToDescribeUserScramCredentialsResult(
	cRes *C.rd_kafka_DescribeUserScramCredentials_result_t) map[string]UserScramCredentialsDescription {
	result := make(map[string]UserScramCredentialsDescription)
	var cDescriptionCount C.size_t
	cDescriptions :=
		C.rd_kafka_DescribeUserScramCredentials_result_descriptions(cRes,
			&cDescriptionCount)

	for i := 0; i < int(cDescriptionCount); i++ {
		cDescription :=
			C.DescribeUserScramCredentials_result_description_by_idx(
				cDescriptions, cDescriptionCount, C.size_t(i))
		user := C.GoString(C.rd_kafka_UserScramCredentialsDescription_user(cDescription))
		userDescription := UserScramCredentialsDescription{User: user}

		// Populate the error if required.
		cError := C.rd_kafka_UserScramCredentialsDescription_error(cDescription)
		if C.rd_kafka_error_code(cError) != C.RD_KAFKA_RESP_ERR_NO_ERROR {
			userDescription.Error = newError(C.rd_kafka_error_code(cError))
			result[user] = userDescription
			continue
		}

		cCredentialCount := C.rd_kafka_UserScramCredentialsDescription_scramcredentialinfo_count(cDescription)
		scramCredentialInfos := make([]ScramCredentialInfo, int(cCredentialCount))
		for j := 0; j < int(cCredentialCount); j++ {
			cScramCredentialInfo :=
				C.rd_kafka_UserScramCredentialsDescription_scramcredentialinfo(
					cDescription, C.size_t(j))
			cMechanism := C.rd_kafka_ScramCredentialInfo_mechanism(cScramCredentialInfo)
			cIterations := C.rd_kafka_ScramCredentialInfo_iterations(cScramCredentialInfo)
			scramCredentialInfos[j] = ScramCredentialInfo{
				Mechanism:  ScramMechanism(cMechanism),
				Iterations: int(cIterations),
			}
		}
		userDescription.ScramCredentialInfos = scramCredentialInfos
		result[user] = userDescription
	}
	return result
}

// ConsumerGroupDescription converts a C rd_kafka_ConsumerGroupListing_t array
// to a Go ConsumerGroupListing slice.
func (a *AdminClient) cToConsumerGroupListings(
	cGroups **C.rd_kafka_ConsumerGroupListing_t,
	cGroupCount C.size_t) (result []ConsumerGroupListing) {
	result = make([]ConsumerGroupListing, cGroupCount)

	for idx := 0; idx < int(cGroupCount); idx++ {
		cGroup :=
			C.ConsumerGroupListing_by_idx(cGroups, cGroupCount, C.size_t(idx))
		state := ConsumerGroupState(
			C.rd_kafka_ConsumerGroupListing_state(cGroup))

		result[idx] = ConsumerGroupListing{
			GroupID: C.GoString(
				C.rd_kafka_ConsumerGroupListing_group_id(cGroup)),
			State: state,
			IsSimpleConsumerGroup: cint2bool(
				C.rd_kafka_ConsumerGroupListing_is_simple_consumer_group(cGroup)),
		}
	}

	return result
}

// cToErrorList converts a C rd_kafka_error_t array to a Go errors slice.
func (a *AdminClient) cToErrorList(
	cErrs **C.rd_kafka_error_t, cErrCount C.size_t) (errs []error) {
	errs = make([]error, cErrCount)

	for idx := 0; idx < int(cErrCount); idx++ {
		cErr := C.error_by_idx(cErrs, cErrCount, C.size_t(idx))
		errs[idx] = newErrorFromCError(cErr)
	}

	return errs
}

// cConfigResourceToResult converts a C ConfigResource result array to Go ConfigResourceResult
func (a *AdminClient) cConfigResourceToResult(cRes **C.rd_kafka_ConfigResource_t, cCnt C.size_t) (result []ConfigResourceResult, err error) {
	result = make([]ConfigResourceResult, int(cCnt))

	for i := 0; i < int(cCnt); i++ {
		cRes := C.ConfigResource_by_idx(cRes, cCnt, C.size_t(i))
		result[i].Type = ResourceType(C.rd_kafka_ConfigResource_type(cRes))
		result[i].Name = C.GoString(C.rd_kafka_ConfigResource_name(cRes))
		result[i].Error = newErrorFromCString(
			C.rd_kafka_ConfigResource_error(cRes),
			C.rd_kafka_ConfigResource_error_string(cRes))
		var cConfigCnt C.size_t
		cConfigs := C.rd_kafka_ConfigResource_configs(cRes, &cConfigCnt)
		if cConfigCnt > 0 {
			result[i].Config = make(map[string]ConfigEntryResult)
		}
		for ci := 0; ci < int(cConfigCnt); ci++ {
			cEntry := C.ConfigEntry_by_idx(cConfigs, cConfigCnt, C.size_t(ci))
			entry := configEntryResultFromC(cEntry)
			result[i].Config[entry.Name] = entry
		}
	}

	return result, nil
}

// ClusterID returns the cluster ID as reported in broker metadata.
//
// Note on cancellation: Although the underlying C function respects the
// timeout, it currently cannot be manually cancelled. That means manually
// cancelling the context will block until the C function call returns.
//
// Requires broker version >= 0.10.0.
func (a *AdminClient) ClusterID(ctx context.Context) (clusterID string, err error) {
	err = a.verifyClient()
	if err != nil {
		return "", err
	}

	responseChan := make(chan *C.char, 1)

	go func() {
		responseChan <- C.rd_kafka_clusterid(a.handle.rk, cTimeoutFromContext(ctx))
	}()

	select {
	case <-ctx.Done():
		if cClusterID := <-responseChan; cClusterID != nil {
			C.rd_kafka_mem_free(a.handle.rk, unsafe.Pointer(cClusterID))
		}
		return "", ctx.Err()

	case cClusterID := <-responseChan:
		if cClusterID == nil { // C timeout
			<-ctx.Done()
			return "", ctx.Err()
		}
		defer C.rd_kafka_mem_free(a.handle.rk, unsafe.Pointer(cClusterID))
		return C.GoString(cClusterID), nil
	}
}

// ControllerID returns the broker ID of the current controller as reported in
// broker metadata.
//
// Note on cancellation: Although the underlying C function respects the
// timeout, it currently cannot be manually cancelled. That means manually
// cancelling the context will block until the C function call returns.
//
// Requires broker version >= 0.10.0.
func (a *AdminClient) ControllerID(ctx context.Context) (controllerID int32, err error) {
	err = a.verifyClient()
	if err != nil {
		return -1, err
	}

	responseChan := make(chan int32, 1)

	go func() {
		responseChan <- int32(C.rd_kafka_controllerid(a.handle.rk, cTimeoutFromContext(ctx)))
	}()

	select {
	case <-ctx.Done():
		<-responseChan
		return 0, ctx.Err()

	case controllerID := <-responseChan:
		if controllerID < 0 { // C timeout
			<-ctx.Done()
			return 0, ctx.Err()
		}
		return controllerID, nil
	}
}

// CreateTopics creates topics in cluster.
//
// The list of TopicSpecification objects define the per-topic partition count, replicas, etc.
//
// Topic creation is non-atomic and may succeed for some topics but fail for others,
// make sure to check the result for topic-specific errors.
//
// Note: TopicSpecification is analogous to NewTopic in the Java Topic Admin API.
func (a *AdminClient) CreateTopics(ctx context.Context, topics []TopicSpecification, options ...CreateTopicsAdminOption) (result []TopicResult, err error) {
	err = a.verifyClient()
	if err != nil {
		return nil, err
	}

	cTopics := make([]*C.rd_kafka_NewTopic_t, len(topics))

	cErrstrSize := C.size_t(512)
	cErrstr := (*C.char)(C.malloc(cErrstrSize))
	defer C.free(unsafe.Pointer(cErrstr))

	// Convert Go TopicSpecifications to C TopicSpecifications
	for i, topic := range topics {

		var cReplicationFactor C.int
		if topic.ReplicationFactor == 0 {
			cReplicationFactor = -1
		} else {
			cReplicationFactor = C.int(topic.ReplicationFactor)
		}
		if topic.ReplicaAssignment != nil {
			if cReplicationFactor != -1 {
				return nil, newErrorFromString(ErrInvalidArg,
					"TopicSpecification.ReplicationFactor and TopicSpecification.ReplicaAssignment are mutually exclusive")
			}

			if len(topic.ReplicaAssignment) != topic.NumPartitions {
				return nil, newErrorFromString(ErrInvalidArg,
					"TopicSpecification.ReplicaAssignment must contain exactly TopicSpecification.NumPartitions partitions")
			}
		}

		cTopics[i] = C.rd_kafka_NewTopic_new(
			C.CString(topic.Topic),
			C.int(topic.NumPartitions),
			cReplicationFactor,
			cErrstr, cErrstrSize)
		if cTopics[i] == nil {
			return nil, newErrorFromString(ErrInvalidArg,
				fmt.Sprintf("Topic %s: %s", topic.Topic, C.GoString(cErrstr)))
		}

		defer C.rd_kafka_NewTopic_destroy(cTopics[i])

		for p, replicas := range topic.ReplicaAssignment {
			cReplicas := make([]C.int32_t, len(replicas))
			for ri, replica := range replicas {
				cReplicas[ri] = C.int32_t(replica)
			}
			cErr := C.rd_kafka_NewTopic_set_replica_assignment(
				cTopics[i], C.int32_t(p),
				(*C.int32_t)(&cReplicas[0]), C.size_t(len(cReplicas)),
				cErrstr, cErrstrSize)
			if cErr != 0 {
				return nil, newCErrorFromString(cErr,
					fmt.Sprintf("Failed to set replica assignment for topic %s partition %d: %s", topic.Topic, p, C.GoString(cErrstr)))
			}
		}

		for key, value := range topic.Config {
			cErr := C.rd_kafka_NewTopic_set_config(
				cTopics[i],
				C.CString(key), C.CString(value))
			if cErr != 0 {
				return nil, newCErrorFromString(cErr,
					fmt.Sprintf("Failed to set config %s=%s for topic %s", key, value, topic.Topic))
			}
		}
	}

	// Convert Go AdminOptions (if any) to C AdminOptions
	genericOptions := make([]AdminOption, len(options))
	for i := range options {
		genericOptions[i] = options[i]
	}
	cOptions, err := adminOptionsSetup(a.handle, C.RD_KAFKA_ADMIN_OP_CREATETOPICS, genericOptions)
	if err != nil {
		return nil, err
	}
	defer C.rd_kafka_AdminOptions_destroy(cOptions)

	// Create temporary queue for async operation
	cQueue := C.rd_kafka_queue_new(a.handle.rk)
	defer C.rd_kafka_queue_destroy(cQueue)

	// Asynchronous call
	C.rd_kafka_CreateTopics(
		a.handle.rk,
		(**C.rd_kafka_NewTopic_t)(&cTopics[0]),
		C.size_t(len(cTopics)),
		cOptions,
		cQueue)

	// Wait for result, error or context timeout
	rkev, err := a.waitResult(ctx, cQueue, C.RD_KAFKA_EVENT_CREATETOPICS_RESULT)
	if err != nil {
		return nil, err
	}
	defer C.rd_kafka_event_destroy(rkev)

	cRes := C.rd_kafka_event_CreateTopics_result(rkev)

	// Convert result from C to Go
	var cCnt C.size_t
	cTopicRes := C.rd_kafka_CreateTopics_result_topics(cRes, &cCnt)

	return a.cToTopicResults(cTopicRes, cCnt)
}

// DeleteTopics deletes a batch of topics.
//
// This operation is not transactional and may succeed for a subset of topics while
// failing others.
// It may take several seconds after the DeleteTopics result returns success for
// all the brokers to become aware that the topics are gone. During this time,
// topic metadata and configuration may continue to return information about deleted topics.
//
// Requires broker version >= 0.10.1.0
func (a *AdminClient) DeleteTopics(ctx context.Context, topics []string, options ...DeleteTopicsAdminOption) (result []TopicResult, err error) {
	err = a.verifyClient()
	if err != nil {
		return nil, err
	}

	cTopics := make([]*C.rd_kafka_DeleteTopic_t, len(topics))

	cErrstrSize := C.size_t(512)
	cErrstr := (*C.char)(C.malloc(cErrstrSize))
	defer C.free(unsafe.Pointer(cErrstr))

	// Convert Go DeleteTopics to C DeleteTopics
	for i, topic := range topics {
		cTopics[i] = C.rd_kafka_DeleteTopic_new(C.CString(topic))
		if cTopics[i] == nil {
			return nil, newErrorFromString(ErrInvalidArg,
				fmt.Sprintf("Invalid arguments for topic %s", topic))
		}

		defer C.rd_kafka_DeleteTopic_destroy(cTopics[i])
	}

	// Convert Go AdminOptions (if any) to C AdminOptions
	genericOptions := make([]AdminOption, len(options))
	for i := range options {
		genericOptions[i] = options[i]
	}
	cOptions, err := adminOptionsSetup(a.handle, C.RD_KAFKA_ADMIN_OP_DELETETOPICS, genericOptions)
	if err != nil {
		return nil, err
	}
	defer C.rd_kafka_AdminOptions_destroy(cOptions)

	// Create temporary queue for async operation
	cQueue := C.rd_kafka_queue_new(a.handle.rk)
	defer C.rd_kafka_queue_destroy(cQueue)

	// Asynchronous call
	C.rd_kafka_DeleteTopics(
		a.handle.rk,
		(**C.rd_kafka_DeleteTopic_t)(&cTopics[0]),
		C.size_t(len(cTopics)),
		cOptions,
		cQueue)

	// Wait for result, error or context timeout
	rkev, err := a.waitResult(ctx, cQueue, C.RD_KAFKA_EVENT_DELETETOPICS_RESULT)
	if err != nil {
		return nil, err
	}
	defer C.rd_kafka_event_destroy(rkev)

	cRes := C.rd_kafka_event_DeleteTopics_result(rkev)

	// Convert result from C to Go
	var cCnt C.size_t
	cTopicRes := C.rd_kafka_DeleteTopics_result_topics(cRes, &cCnt)

	return a.cToTopicResults(cTopicRes, cCnt)
}

// CreatePartitions creates additional partitions for topics.
func (a *AdminClient) CreatePartitions(ctx context.Context, partitions []PartitionsSpecification, options ...CreatePartitionsAdminOption) (result []TopicResult, err error) {
	err = a.verifyClient()
	if err != nil {
		return nil, err
	}

	cParts := make([]*C.rd_kafka_NewPartitions_t, len(partitions))

	cErrstrSize := C.size_t(512)
	cErrstr := (*C.char)(C.malloc(cErrstrSize))
	defer C.free(unsafe.Pointer(cErrstr))

	// Convert Go PartitionsSpecification to C NewPartitions
	for i, part := range partitions {
		cParts[i] = C.rd_kafka_NewPartitions_new(C.CString(part.Topic), C.size_t(part.IncreaseTo), cErrstr, cErrstrSize)
		if cParts[i] == nil {
			return nil, newErrorFromString(ErrInvalidArg,
				fmt.Sprintf("Topic %s: %s", part.Topic, C.GoString(cErrstr)))
		}

		defer C.rd_kafka_NewPartitions_destroy(cParts[i])

		for pidx, replicas := range part.ReplicaAssignment {
			cReplicas := make([]C.int32_t, len(replicas))
			for ri, replica := range replicas {
				cReplicas[ri] = C.int32_t(replica)
			}
			cErr := C.rd_kafka_NewPartitions_set_replica_assignment(
				cParts[i], C.int32_t(pidx),
				(*C.int32_t)(&cReplicas[0]), C.size_t(len(cReplicas)),
				cErrstr, cErrstrSize)
			if cErr != 0 {
				return nil, newCErrorFromString(cErr,
					fmt.Sprintf("Failed to set replica assignment for topic %s new partition index %d: %s", part.Topic, pidx, C.GoString(cErrstr)))
			}
		}

	}

	// Convert Go AdminOptions (if any) to C AdminOptions
	genericOptions := make([]AdminOption, len(options))
	for i := range options {
		genericOptions[i] = options[i]
	}
	cOptions, err := adminOptionsSetup(a.handle, C.RD_KAFKA_ADMIN_OP_CREATEPARTITIONS, genericOptions)
	if err != nil {
		return nil, err
	}
	defer C.rd_kafka_AdminOptions_destroy(cOptions)

	// Create temporary queue for async operation
	cQueue := C.rd_kafka_queue_new(a.handle.rk)
	defer C.rd_kafka_queue_destroy(cQueue)

	// Asynchronous call
	C.rd_kafka_CreatePartitions(
		a.handle.rk,
		(**C.rd_kafka_NewPartitions_t)(&cParts[0]),
		C.size_t(len(cParts)),
		cOptions,
		cQueue)

	// Wait for result, error or context timeout
	rkev, err := a.waitResult(ctx, cQueue, C.RD_KAFKA_EVENT_CREATEPARTITIONS_RESULT)
	if err != nil {
		return nil, err
	}
	defer C.rd_kafka_event_destroy(rkev)

	cRes := C.rd_kafka_event_CreatePartitions_result(rkev)

	// Convert result from C to Go
	var cCnt C.size_t
	cTopicRes := C.rd_kafka_CreatePartitions_result_topics(cRes, &cCnt)

	return a.cToTopicResults(cTopicRes, cCnt)
}

// AlterConfigs alters/updates cluster resource configuration.
//
// Updates are not transactional so they may succeed for a subset
// of the provided resources while others fail.
// The configuration for a particular resource is updated atomically,
// replacing values using the provided ConfigEntrys and reverting
// unspecified ConfigEntrys to their default values.
//
// Requires broker version >=0.11.0.0
//
// AlterConfigs will replace all existing configuration for
// the provided resources with the new configuration given,
// reverting all other configuration to their default values.
//
// Multiple resources and resource types may be set, but at most one
// resource of type ResourceBroker is allowed per call since these
// resource requests must be sent to the broker specified in the resource.
// Deprecated: AlterConfigs is deprecated in favour of IncrementalAlterConfigs
func (a *AdminClient) AlterConfigs(ctx context.Context, resources []ConfigResource, options ...AlterConfigsAdminOption) (result []ConfigResourceResult, err error) {
	err = a.verifyClient()
	if err != nil {
		return nil, err
	}

	cRes := make([]*C.rd_kafka_ConfigResource_t, len(resources))

	cErrstrSize := C.size_t(512)
	cErrstr := (*C.char)(C.malloc(cErrstrSize))
	defer C.free(unsafe.Pointer(cErrstr))

	// Convert Go ConfigResources to C ConfigResources
	for i, res := range resources {
		cRes[i] = C.rd_kafka_ConfigResource_new(
			C.rd_kafka_ResourceType_t(res.Type), C.CString(res.Name))
		if cRes[i] == nil {
			return nil, newErrorFromString(ErrInvalidArg,
				fmt.Sprintf("Invalid arguments for resource %v", res))
		}

		defer C.rd_kafka_ConfigResource_destroy(cRes[i])

		for _, entry := range res.Config {
			var cErr C.rd_kafka_resp_err_t
			switch entry.Operation {
			case AlterOperationSet:
				cErr = C.rd_kafka_ConfigResource_set_config(
					cRes[i], C.CString(entry.Name), C.CString(entry.Value))
			default:
				panic(fmt.Sprintf("Invalid ConfigEntry.Operation: %v", entry.Operation))
			}

			if cErr != 0 {
				return nil,
					newCErrorFromString(cErr,
						fmt.Sprintf("Failed to add configuration %s: %s",
							entry, C.GoString(C.rd_kafka_err2str(cErr))))
			}
		}
	}

	// Convert Go AdminOptions (if any) to C AdminOptions
	genericOptions := make([]AdminOption, len(options))
	for i := range options {
		genericOptions[i] = options[i]
	}
	cOptions, err := adminOptionsSetup(a.handle, C.RD_KAFKA_ADMIN_OP_ALTERCONFIGS, genericOptions)
	if err != nil {
		return nil, err
	}
	defer C.rd_kafka_AdminOptions_destroy(cOptions)

	// Create temporary queue for async operation
	cQueue := C.rd_kafka_queue_new(a.handle.rk)
	defer C.rd_kafka_queue_destroy(cQueue)

	// Asynchronous call
	C.rd_kafka_AlterConfigs(
		a.handle.rk,
		(**C.rd_kafka_ConfigResource_t)(&cRes[0]),
		C.size_t(len(cRes)),
		cOptions,
		cQueue)

	// Wait for result, error or context timeout
	rkev, err := a.waitResult(ctx, cQueue, C.RD_KAFKA_EVENT_ALTERCONFIGS_RESULT)
	if err != nil {
		return nil, err
	}
	defer C.rd_kafka_event_destroy(rkev)

	cResult := C.rd_kafka_event_AlterConfigs_result(rkev)

	// Convert results from C to Go
	var cCnt C.size_t
	cResults := C.rd_kafka_AlterConfigs_result_resources(cResult, &cCnt)

	return a.cConfigResourceToResult(cResults, cCnt)
}

// IncrementalAlterConfigs alters/updates cluster resource configuration.
//
// Updates are not transactional so they may succeed for some resources
// while fail for others. The configs for a particular resource are
// updated atomically, executing the corresponding incremental
// operations on the provided configurations.
//
// Requires broker version >=2.3.0
//
// IncrementalAlterConfigs will only change configurations for provided
// resources with the new configuration given.
//
// Multiple resources and resource types may be set, but at most one
// resource of type ResourceBroker is allowed per call since these
// resource requests must be sent to the broker specified in the resource.
func (a *AdminClient) IncrementalAlterConfigs(ctx context.Context, resources []ConfigResource, options ...AlterConfigsAdminOption) (result []ConfigResourceResult, err error) {
	err = a.verifyClient()
	if err != nil {
		return nil, err
	}

	cRes := make([]*C.rd_kafka_ConfigResource_t, len(resources))

	cErrstrSize := C.size_t(512)
	cErrstr := (*C.char)(C.malloc(cErrstrSize))
	defer C.free(unsafe.Pointer(cErrstr))

	// Convert Go ConfigResources to C ConfigResources
	for i, res := range resources {
		cName := C.CString(res.Name)
		defer C.free(unsafe.Pointer(cName))
		cRes[i] = C.rd_kafka_ConfigResource_new(
			C.rd_kafka_ResourceType_t(res.Type), cName)
		if cRes[i] == nil {
			return nil, newErrorFromString(ErrInvalidArg,
				fmt.Sprintf("Invalid arguments for resource %v", res))
		}

		defer C.rd_kafka_ConfigResource_destroy(cRes[i])

		for _, entry := range res.Config {
			cName := C.CString(entry.Name)
			defer C.free(unsafe.Pointer(cName))
			cValue := C.CString(entry.Value)
			defer C.free(unsafe.Pointer(cValue))
			cError := C.rd_kafka_ConfigResource_add_incremental_config(
				cRes[i], cName,
				C.rd_kafka_AlterConfigOpType_t(entry.IncrementalOperation),
				cValue)

			if cError != nil {
				err := newErrorFromCErrorDestroy(cError)
				return nil, err
			}
		}
	}

	// Convert Go AdminOptions (if any) to C AdminOptions
	genericOptions := make([]AdminOption, len(options))
	for i := range options {
		genericOptions[i] = options[i]
	}
	cOptions, err := adminOptionsSetup(a.handle, C.RD_KAFKA_ADMIN_OP_INCREMENTALALTERCONFIGS, genericOptions)
	if err != nil {
		return nil, err
	}
	defer C.rd_kafka_AdminOptions_destroy(cOptions)

	// Create temporary queue for async operation
	cQueue := C.rd_kafka_queue_new(a.handle.rk)
	defer C.rd_kafka_queue_destroy(cQueue)

	// Asynchronous call
	C.rd_kafka_IncrementalAlterConfigs(
		a.handle.rk,
		(**C.rd_kafka_ConfigResource_t)(&cRes[0]),
		C.size_t(len(cRes)),
		cOptions,
		cQueue)

	// Wait for result, error or context timeout
	rkev, err := a.waitResult(ctx, cQueue, C.RD_KAFKA_EVENT_INCREMENTALALTERCONFIGS_RESULT)
	if err != nil {
		return nil, err
	}
	defer C.rd_kafka_event_destroy(rkev)

	cResult := C.rd_kafka_event_IncrementalAlterConfigs_result(rkev)

	// Convert results from C to Go
	var cCnt C.size_t
	cResults := C.rd_kafka_IncrementalAlterConfigs_result_resources(cResult, &cCnt)

	return a.cConfigResourceToResult(cResults, cCnt)
}

// DescribeConfigs retrieves configuration for cluster resources.
//
// The returned configuration includes default values, use
// ConfigEntryResult.IsDefault or ConfigEntryResult.Source to distinguish
// default values from manually configured settings.
//
// The value of config entries where .IsSensitive is true
// will always be nil to avoid disclosing sensitive
// information, such as security settings.
//
// Configuration entries where .IsReadOnly is true can't be modified
// (with AlterConfigs).
//
// Synonym configuration entries are returned if the broker supports
// it (broker version >= 1.1.0). See .Synonyms.
//
// Requires broker version >=0.11.0.0
//
// Multiple resources and resource types may be requested, but at most
// one resource of type ResourceBroker is allowed per call
// since these resource requests must be sent to the broker specified
// in the resource.
func (a *AdminClient) DescribeConfigs(ctx context.Context, resources []ConfigResource, options ...DescribeConfigsAdminOption) (result []ConfigResourceResult, err error) {
	err = a.verifyClient()
	if err != nil {
		return nil, err
	}

	cRes := make([]*C.rd_kafka_ConfigResource_t, len(resources))

	cErrstrSize := C.size_t(512)
	cErrstr := (*C.char)(C.malloc(cErrstrSize))
	defer C.free(unsafe.Pointer(cErrstr))

	// Convert Go ConfigResources to C ConfigResources
	for i, res := range resources {
		cRes[i] = C.rd_kafka_ConfigResource_new(
			C.rd_kafka_ResourceType_t(res.Type), C.CString(res.Name))
		if cRes[i] == nil {
			return nil, newErrorFromString(ErrInvalidArg,
				fmt.Sprintf("Invalid arguments for resource %v", res))
		}

		defer C.rd_kafka_ConfigResource_destroy(cRes[i])
	}

	// Convert Go AdminOptions (if any) to C AdminOptions
	genericOptions := make([]AdminOption, len(options))
	for i := range options {
		genericOptions[i] = options[i]
	}
	cOptions, err := adminOptionsSetup(a.handle, C.RD_KAFKA_ADMIN_OP_DESCRIBECONFIGS, genericOptions)
	if err != nil {
		return nil, err
	}
	defer C.rd_kafka_AdminOptions_destroy(cOptions)

	// Create temporary queue for async operation
	cQueue := C.rd_kafka_queue_new(a.handle.rk)
	defer C.rd_kafka_queue_destroy(cQueue)

	// Asynchronous call
	C.rd_kafka_DescribeConfigs(
		a.handle.rk,
		(**C.rd_kafka_ConfigResource_t)(&cRes[0]),
		C.size_t(len(cRes)),
		cOptions,
		cQueue)

	// Wait for result, error or context timeout
	rkev, err := a.waitResult(ctx, cQueue, C.RD_KAFKA_EVENT_DESCRIBECONFIGS_RESULT)
	if err != nil {
		return nil, err
	}
	defer C.rd_kafka_event_destroy(rkev)

	cResult := C.rd_kafka_event_DescribeConfigs_result(rkev)

	// Convert results from C to Go
	var cCnt C.size_t
	cResults := C.rd_kafka_DescribeConfigs_result_resources(cResult, &cCnt)

	return a.cConfigResourceToResult(cResults, cCnt)
}

// GetMetadata queries broker for cluster and topic metadata.
// If topic is non-nil only information about that topic is returned, else if
// allTopics is false only information about locally used topics is returned,
// else information about all topics is returned.
// GetMetadata is equivalent to listTopics, describeTopics and describeCluster in the Java API.
func (a *AdminClient) GetMetadata(topic *string, allTopics bool, timeoutMs int) (*Metadata, error) {
	err := a.verifyClient()
	if err != nil {
		return nil, err
	}
	return getMetadata(a, topic, allTopics, timeoutMs)
}

// String returns a human readable name for an AdminClient instance
func (a *AdminClient) String() string {
	return fmt.Sprintf("admin-%s", a.handle.String())
}

// get_handle implements the Handle interface
func (a *AdminClient) gethandle() *handle {
	return a.handle
}

// SetOAuthBearerToken sets the the data to be transmitted
// to a broker during SASL/OAUTHBEARER authentication. It will return nil
// on success, otherwise an error if:
// 1) the token data is invalid (meaning an expiration time in the past
// or either a token value or an extension key or value that does not meet
// the regular expression requirements as per
// https://tools.ietf.org/html/rfc7628#section-3.1);
// 2) SASL/OAUTHBEARER is not supported by the underlying librdkafka build;
// 3) SASL/OAUTHBEARER is supported but is not configured as the client's
// authentication mechanism.
func (a *AdminClient) SetOAuthBearerToken(oauthBearerToken OAuthBearerToken) error {
	err := a.verifyClient()
	if err != nil {
		return err
	}
	return a.handle.setOAuthBearerToken(oauthBearerToken)
}

// SetOAuthBearerTokenFailure sets the error message describing why token
// retrieval/setting failed; it also schedules a new token refresh event for 10
// seconds later so the attempt may be retried. It will return nil on
// success, otherwise an error if:
// 1) SASL/OAUTHBEARER is not supported by the underlying librdkafka build;
// 2) SASL/OAUTHBEARER is supported but is not configured as the client's
// authentication mechanism.
func (a *AdminClient) SetOAuthBearerTokenFailure(errstr string) error {
	err := a.verifyClient()
	if err != nil {
		return err
	}
	return a.handle.setOAuthBearerTokenFailure(errstr)
}

// aclBindingToC converts a Go ACLBinding struct to a C rd_kafka_AclBinding_t
func (a *AdminClient) aclBindingToC(aclBinding *ACLBinding, cErrstr *C.char, cErrstrSize C.size_t) (result *C.rd_kafka_AclBinding_t, err error) {
	var cName, cPrincipal, cHost *C.char
	cName, cPrincipal, cHost = nil, nil, nil
	if len(aclBinding.Name) > 0 {
		cName = C.CString(aclBinding.Name)
		defer C.free(unsafe.Pointer(cName))
	}
	if len(aclBinding.Principal) > 0 {
		cPrincipal = C.CString(aclBinding.Principal)
		defer C.free(unsafe.Pointer(cPrincipal))
	}
	if len(aclBinding.Host) > 0 {
		cHost = C.CString(aclBinding.Host)
		defer C.free(unsafe.Pointer(cHost))
	}

	result = C.rd_kafka_AclBinding_new(
		C.rd_kafka_ResourceType_t(aclBinding.Type),
		cName,
		C.rd_kafka_ResourcePatternType_t(aclBinding.ResourcePatternType),
		cPrincipal,
		cHost,
		C.rd_kafka_AclOperation_t(aclBinding.Operation),
		C.rd_kafka_AclPermissionType_t(aclBinding.PermissionType),
		cErrstr,
		cErrstrSize,
	)
	if result == nil {
		err = newErrorFromString(ErrInvalidArg,
			fmt.Sprintf("Invalid arguments for ACL binding %v: %v", aclBinding, C.GoString(cErrstr)))
	}
	return
}

// aclBindingFilterToC converts a Go ACLBindingFilter struct to a C rd_kafka_AclBindingFilter_t
func (a *AdminClient) aclBindingFilterToC(aclBindingFilter *ACLBindingFilter, cErrstr *C.char, cErrstrSize C.size_t) (result *C.rd_kafka_AclBindingFilter_t, err error) {
	var cName, cPrincipal, cHost *C.char
	cName, cPrincipal, cHost = nil, nil, nil
	if len(aclBindingFilter.Name) > 0 {
		cName = C.CString(aclBindingFilter.Name)
		defer C.free(unsafe.Pointer(cName))
	}
	if len(aclBindingFilter.Principal) > 0 {
		cPrincipal = C.CString(aclBindingFilter.Principal)
		defer C.free(unsafe.Pointer(cPrincipal))
	}
	if len(aclBindingFilter.Host) > 0 {
		cHost = C.CString(aclBindingFilter.Host)
		defer C.free(unsafe.Pointer(cHost))
	}

	result = C.rd_kafka_AclBindingFilter_new(
		C.rd_kafka_ResourceType_t(aclBindingFilter.Type),
		cName,
		C.rd_kafka_ResourcePatternType_t(aclBindingFilter.ResourcePatternType),
		cPrincipal,
		cHost,
		C.rd_kafka_AclOperation_t(aclBindingFilter.Operation),
		C.rd_kafka_AclPermissionType_t(aclBindingFilter.PermissionType),
		cErrstr,
		cErrstrSize,
	)
	if result == nil {
		err = newErrorFromString(ErrInvalidArg,
			fmt.Sprintf("Invalid arguments for ACL binding filter %v: %v", aclBindingFilter, C.GoString(cErrstr)))
	}
	return
}

// cToACLBinding converts a C rd_kafka_AclBinding_t to Go ACLBinding
func (a *AdminClient) cToACLBinding(cACLBinding *C.rd_kafka_AclBinding_t) ACLBinding {
	return ACLBinding{
		ResourceType(C.rd_kafka_AclBinding_restype(cACLBinding)),
		C.GoString(C.rd_kafka_AclBinding_name(cACLBinding)),
		ResourcePatternType(C.rd_kafka_AclBinding_resource_pattern_type(cACLBinding)),
		C.GoString(C.rd_kafka_AclBinding_principal(cACLBinding)),
		C.GoString(C.rd_kafka_AclBinding_host(cACLBinding)),
		ACLOperation(C.rd_kafka_AclBinding_operation(cACLBinding)),
		ACLPermissionType(C.rd_kafka_AclBinding_permission_type(cACLBinding)),
	}
}

// cToACLBindings converts a C rd_kafka_AclBinding_t list to Go ACLBindings
func (a *AdminClient) cToACLBindings(cACLBindings **C.rd_kafka_AclBinding_t, aclCnt C.size_t) (result ACLBindings) {
	result = make(ACLBindings, aclCnt)
	for i := uint(0); i < uint(aclCnt); i++ {
		cACLBinding := C.AclBinding_by_idx(cACLBindings, aclCnt, C.size_t(i))
		if cACLBinding == nil {
			panic("AclBinding_by_idx must not return nil")
		}
		result[i] = a.cToACLBinding(cACLBinding)
	}
	return
}

// cToCreateACLResults converts a C acl_result_t array to Go CreateACLResult list.
func (a *AdminClient) cToCreateACLResults(cCreateAclsRes **C.rd_kafka_acl_result_t, aclCnt C.size_t) (result []CreateACLResult, err error) {
	result = make([]CreateACLResult, uint(aclCnt))

	for i := uint(0); i < uint(aclCnt); i++ {
		cCreateACLRes := C.acl_result_by_idx(cCreateAclsRes, aclCnt, C.size_t(i))
		if cCreateACLRes != nil {
			cCreateACLError := C.rd_kafka_acl_result_error(cCreateACLRes)
			result[i].Error = newErrorFromCError(cCreateACLError)
		}
	}

	return result, nil
}

// cToDescribeACLsResult converts a C rd_kafka_event_t to a Go DescribeAclsResult struct.
func (a *AdminClient) cToDescribeACLsResult(rkev *C.rd_kafka_event_t) (result *DescribeACLsResult) {
	result = &DescribeACLsResult{}
	err := C.rd_kafka_event_error(rkev)
	errCode := ErrorCode(err)
	errStr := C.rd_kafka_event_error_string(rkev)

	var cResultACLsCount C.size_t
	cResult := C.rd_kafka_event_DescribeAcls_result(rkev)
	cResultACLs := C.rd_kafka_DescribeAcls_result_acls(cResult, &cResultACLsCount)
	if errCode != ErrNoError {
		result.Error = newErrorFromCString(err, errStr)
	}
	result.ACLBindings = a.cToACLBindings(cResultACLs, cResultACLsCount)
	return
}

// cToDeleteACLsResults converts a C rd_kafka_DeleteAcls_result_response_t array to Go DeleteAclsResult slice.
func (a *AdminClient) cToDeleteACLsResults(cDeleteACLsResResponse **C.rd_kafka_DeleteAcls_result_response_t, resResponseCnt C.size_t) (result []DeleteACLsResult) {
	result = make([]DeleteACLsResult, uint(resResponseCnt))

	for i := uint(0); i < uint(resResponseCnt); i++ {
		cDeleteACLsResResponse := C.DeleteAcls_result_response_by_idx(cDeleteACLsResResponse, resResponseCnt, C.size_t(i))
		if cDeleteACLsResResponse == nil {
			panic("DeleteAcls_result_response_by_idx must not return nil")
		}

		cDeleteACLsError := C.rd_kafka_DeleteAcls_result_response_error(cDeleteACLsResResponse)
		result[i].Error = newErrorFromCError(cDeleteACLsError)

		var cMatchingACLsCount C.size_t
		cMatchingACLs := C.rd_kafka_DeleteAcls_result_response_matching_acls(
			cDeleteACLsResResponse, &cMatchingACLsCount)

		result[i].ACLBindings = a.cToACLBindings(cMatchingACLs, cMatchingACLsCount)
	}
	return
}

// CreateACLs creates one or more ACL bindings.
//
// Parameters:
//   - `ctx` - context with the maximum amount of time to block, or nil for indefinite.
//   - `aclBindings` - A slice of ACL binding specifications to create.
//   - `options` - Create ACLs options
//
// Returns a slice of CreateACLResult with a ErrNoError ErrorCode when the operation was successful
// plus an error that is not nil for client level errors
func (a *AdminClient) CreateACLs(ctx context.Context, aclBindings ACLBindings, options ...CreateACLsAdminOption) (result []CreateACLResult, err error) {
	err = a.verifyClient()
	if err != nil {
		return nil, err
	}

	if aclBindings == nil {
		return nil, newErrorFromString(ErrInvalidArg,
			"Expected non-nil slice of ACLBinding structs")
	}
	if len(aclBindings) == 0 {
		return nil, newErrorFromString(ErrInvalidArg,
			"Expected non-empty slice of ACLBinding structs")
	}

	cErrstrSize := C.size_t(512)
	cErrstr := (*C.char)(C.malloc(cErrstrSize))
	defer C.free(unsafe.Pointer(cErrstr))

	cACLBindings := make([]*C.rd_kafka_AclBinding_t, len(aclBindings))

	for i, aclBinding := range aclBindings {
		cACLBindings[i], err = a.aclBindingToC(&aclBinding, cErrstr, cErrstrSize)
		if err != nil {
			return
		}
		defer C.rd_kafka_AclBinding_destroy(cACLBindings[i])
	}

	// Convert Go AdminOptions (if any) to C AdminOptions
	genericOptions := make([]AdminOption, len(options))
	for i := range options {
		genericOptions[i] = options[i]
	}
	cOptions, err := adminOptionsSetup(a.handle, C.RD_KAFKA_ADMIN_OP_CREATEACLS, genericOptions)
	if err != nil {
		return nil, err
	}

	// Create temporary queue for async operation
	cQueue := C.rd_kafka_queue_new(a.handle.rk)
	defer C.rd_kafka_queue_destroy(cQueue)

	// Asynchronous call
	C.rd_kafka_CreateAcls(
		a.handle.rk,
		(**C.rd_kafka_AclBinding_t)(&cACLBindings[0]),
		C.size_t(len(cACLBindings)),
		cOptions,
		cQueue)

	// Wait for result, error or context timeout
	rkev, err := a.waitResult(ctx, cQueue, C.RD_KAFKA_EVENT_CREATEACLS_RESULT)
	if err != nil {
		return nil, err
	}
	defer C.rd_kafka_event_destroy(rkev)

	var cResultCnt C.size_t
	cResult := C.rd_kafka_event_CreateAcls_result(rkev)
	aclResults := C.rd_kafka_CreateAcls_result_acls(cResult, &cResultCnt)
	result, err = a.cToCreateACLResults(aclResults, cResultCnt)
	return
}

// DescribeACLs matches ACL bindings by filter.
//
// Parameters:
//   - `ctx` - context with the maximum amount of time to block, or nil for indefinite.
//   - `aclBindingFilter` - A filter with attributes that must match.
//     string attributes match exact values or any string if set to empty string.
//     Enum attributes match exact values or any value if ending with `Any`.
//     If `ResourcePatternType` is set to `ResourcePatternTypeMatch` returns ACL bindings with:
//   - `ResourcePatternTypeLiteral` pattern type with resource name equal to the given resource name
//   - `ResourcePatternTypeLiteral` pattern type with wildcard resource name that matches the given resource name
//   - `ResourcePatternTypePrefixed` pattern type with resource name that is a prefix of the given resource name
//   - `options` - Describe ACLs options
//
// Returns a slice of ACLBindings when the operation was successful
// plus an error that is not `nil` for client level errors
func (a *AdminClient) DescribeACLs(ctx context.Context, aclBindingFilter ACLBindingFilter, options ...DescribeACLsAdminOption) (result *DescribeACLsResult, err error) {
	err = a.verifyClient()
	if err != nil {
		return nil, err
	}

	cErrstrSize := C.size_t(512)
	cErrstr := (*C.char)(C.malloc(cErrstrSize))
	defer C.free(unsafe.Pointer(cErrstr))

	cACLBindingFilter, err := a.aclBindingFilterToC(&aclBindingFilter, cErrstr, cErrstrSize)
	if err != nil {
		return
	}

	// Convert Go AdminOptions (if any) to C AdminOptions
	genericOptions := make([]AdminOption, len(options))
	for i := range options {
		genericOptions[i] = options[i]
	}
	cOptions, err := adminOptionsSetup(a.handle, C.RD_KAFKA_ADMIN_OP_DESCRIBEACLS, genericOptions)
	if err != nil {
		return nil, err
	}
	// Create temporary queue for async operation
	cQueue := C.rd_kafka_queue_new(a.handle.rk)
	defer C.rd_kafka_queue_destroy(cQueue)

	// Asynchronous call
	C.rd_kafka_DescribeAcls(
		a.handle.rk,
		cACLBindingFilter,
		cOptions,
		cQueue)

	// Wait for result, error or context timeout
	rkev, err := a.waitResult(ctx, cQueue, C.RD_KAFKA_EVENT_DESCRIBEACLS_RESULT)
	if err != nil {
		return nil, err
	}
	defer C.rd_kafka_event_destroy(rkev)
	result = a.cToDescribeACLsResult(rkev)
	return
}

// DeleteACLs deletes ACL bindings matching one or more ACL binding filters.
//
// Parameters:
//   - `ctx` - context with the maximum amount of time to block, or nil for indefinite.
//   - `aclBindingFilters` - a slice of ACL binding filters to match ACLs to delete.
//     string attributes match exact values or any string if set to empty string.
//     Enum attributes match exact values or any value if ending with `Any`.
//     If `ResourcePatternType` is set to `ResourcePatternTypeMatch` deletes ACL bindings with:
//   - `ResourcePatternTypeLiteral` pattern type with resource name equal to the given resource name
//   - `ResourcePatternTypeLiteral` pattern type with wildcard resource name that matches the given resource name
//   - `ResourcePatternTypePrefixed` pattern type with resource name that is a prefix of the given resource name
//   - `options` - Delete ACLs options
//
// Returns a slice of ACLBinding for each filter when the operation was successful
// plus an error that is not `nil` for client level errors
func (a *AdminClient) DeleteACLs(ctx context.Context, aclBindingFilters ACLBindingFilters, options ...DeleteACLsAdminOption) (result []DeleteACLsResult, err error) {
	err = a.verifyClient()
	if err != nil {
		return nil, err
	}

	if aclBindingFilters == nil {
		return nil, newErrorFromString(ErrInvalidArg,
			"Expected non-nil slice of ACLBindingFilter structs")
	}
	if len(aclBindingFilters) == 0 {
		return nil, newErrorFromString(ErrInvalidArg,
			"Expected non-empty slice of ACLBindingFilter structs")
	}

	cErrstrSize := C.size_t(512)
	cErrstr := (*C.char)(C.malloc(cErrstrSize))
	defer C.free(unsafe.Pointer(cErrstr))

	cACLBindingFilters := make([]*C.rd_kafka_AclBindingFilter_t, len(aclBindingFilters))

	for i, aclBindingFilter := range aclBindingFilters {
		cACLBindingFilters[i], err = a.aclBindingFilterToC(&aclBindingFilter, cErrstr, cErrstrSize)
		if err != nil {
			return
		}
		defer C.rd_kafka_AclBinding_destroy(cACLBindingFilters[i])
	}

	// Convert Go AdminOptions (if any) to C AdminOptions
	genericOptions := make([]AdminOption, len(options))
	for i := range options {
		genericOptions[i] = options[i]
	}
	cOptions, err := adminOptionsSetup(a.handle, C.RD_KAFKA_ADMIN_OP_DELETEACLS, genericOptions)
	if err != nil {
		return nil, err
	}
	// Create temporary queue for async operation
	cQueue := C.rd_kafka_queue_new(a.handle.rk)
	defer C.rd_kafka_queue_destroy(cQueue)

	// Asynchronous call
	C.rd_kafka_DeleteAcls(
		a.handle.rk,
		(**C.rd_kafka_AclBindingFilter_t)(&cACLBindingFilters[0]),
		C.size_t(len(cACLBindingFilters)),
		cOptions,
		cQueue)

	// Wait for result, error or context timeout
	rkev, err := a.waitResult(ctx, cQueue, C.RD_KAFKA_EVENT_DELETEACLS_RESULT)
	if err != nil {
		return nil, err
	}
	defer C.rd_kafka_event_destroy(rkev)

	var cResultResponsesCount C.size_t
	cResult := C.rd_kafka_event_DeleteAcls_result(rkev)
	cResultResponses := C.rd_kafka_DeleteAcls_result_responses(cResult, &cResultResponsesCount)
	result = a.cToDeleteACLsResults(cResultResponses, cResultResponsesCount)
	return
}

// SetSaslCredentials sets the SASL credentials used for this admin client.
// The new credentials will overwrite the old ones (which were set when creating
// the admin client or by a previous call to SetSaslCredentials). The new
// credentials will be used the next time the admin client needs to authenticate
// to a broker. This method will not disconnect existing broker connections that
// were established with the old credentials.
// This method applies only to the SASL PLAIN and SCRAM mechanisms.
func (a *AdminClient) SetSaslCredentials(username, password string) error {
	err := a.verifyClient()
	if err != nil {
		return err
	}

	return setSaslCredentials(a.handle.rk, username, password)
}

// Close an AdminClient instance.
func (a *AdminClient) Close() {
	if !atomic.CompareAndSwapUint32(&a.isClosed, 0, 1) {
		return
	}
	if a.isDerived {
		// Derived AdminClient needs no cleanup.
		a.handle = &handle{}
		return
	}

	a.handle.cleanup()

	C.rd_kafka_destroy(a.handle.rk)
}

// ListConsumerGroups lists the consumer groups available in the cluster.
//
// Parameters:
//   - `ctx` - context with the maximum amount of time to block, or nil for
//     indefinite.
//   - `options` - ListConsumerGroupsAdminOption options.
//
// Returns a ListConsumerGroupsResult, which contains a slice corresponding to
// each group in the cluster and a slice of errors encountered while listing.
// Additionally, an error that is not nil for client-level errors is returned.
// Both the returned error, and the errors slice should be checked.
func (a *AdminClient) ListConsumerGroups(
	ctx context.Context,
	options ...ListConsumerGroupsAdminOption) (result ListConsumerGroupsResult, err error) {

	result = ListConsumerGroupsResult{}
	err = a.verifyClient()
	if err != nil {
		return result, err
	}

	// Convert Go AdminOptions (if any) to C AdminOptions.
	genericOptions := make([]AdminOption, len(options))
	for i := range options {
		genericOptions[i] = options[i]
	}
	cOptions, err := adminOptionsSetup(a.handle,
		C.RD_KAFKA_ADMIN_OP_LISTCONSUMERGROUPS, genericOptions)
	if err != nil {
		return result, err
	}
	defer C.rd_kafka_AdminOptions_destroy(cOptions)

	// Create temporary queue for async operation.
	cQueue := C.rd_kafka_queue_new(a.handle.rk)
	defer C.rd_kafka_queue_destroy(cQueue)

	// Call rd_kafka_ListConsumerGroups (asynchronous).
	C.rd_kafka_ListConsumerGroups(
		a.handle.rk,
		cOptions,
		cQueue)

	// Wait for result, error or context timeout.
	rkev, err := a.waitResult(
		ctx, cQueue, C.RD_KAFKA_EVENT_LISTCONSUMERGROUPS_RESULT)
	if err != nil {
		return result, err
	}
	defer C.rd_kafka_event_destroy(rkev)

	cRes := C.rd_kafka_event_ListConsumerGroups_result(rkev)

	// Convert result and broker errors from C to Go.
	var cGroupCount C.size_t
	cGroups := C.rd_kafka_ListConsumerGroups_result_valid(cRes, &cGroupCount)
	result.Valid = a.cToConsumerGroupListings(cGroups, cGroupCount)

	var cErrsCount C.size_t
	cErrs := C.rd_kafka_ListConsumerGroups_result_errors(cRes, &cErrsCount)
	if cErrsCount == 0 {
		return result, nil
	}

	result.Errors = a.cToErrorList(cErrs, cErrsCount)
	return result, nil
}

// DescribeConsumerGroups describes groups from cluster as specified by the
// groups list.
//
// Parameters:
//   - `ctx` - context with the maximum amount of time to block, or nil for
//     indefinite.
//   - `groups` - Slice of groups to describe. This should not be nil/empty.
//   - `options` - DescribeConsumerGroupsAdminOption options.
//
// Returns DescribeConsumerGroupsResult, which contains a slice of
// ConsumerGroupDescriptions corresponding to the input groups, plus an error
// that is not `nil` for client level errors. Individual
// ConsumerGroupDescriptions inside the slice should also be checked for
// errors.
func (a *AdminClient) DescribeConsumerGroups(
	ctx context.Context, groups []string,
	options ...DescribeConsumerGroupsAdminOption) (result DescribeConsumerGroupsResult, err error) {

	describeResult := DescribeConsumerGroupsResult{}
	err = a.verifyClient()
	if err != nil {
		return result, err
	}

	// Convert group names into char** required by the implementation.
	cGroupNameList := make([]*C.char, len(groups))
	cGroupNameCount := C.size_t(len(groups))

	for idx, group := range groups {
		cGroupNameList[idx] = C.CString(group)
		defer C.free(unsafe.Pointer(cGroupNameList[idx]))
	}

	var cGroupNameListPtr **C.char
	if cGroupNameCount > 0 {
		cGroupNameListPtr = ((**C.char)(&cGroupNameList[0]))
	}

	// Convert Go AdminOptions (if any) to C AdminOptions.
	genericOptions := make([]AdminOption, len(options))
	for i := range options {
		genericOptions[i] = options[i]
	}
	cOptions, err := adminOptionsSetup(
		a.handle, C.RD_KAFKA_ADMIN_OP_DESCRIBECONSUMERGROUPS, genericOptions)
	if err != nil {
		return describeResult, err
	}
	defer C.rd_kafka_AdminOptions_destroy(cOptions)

	// Create temporary queue for async operation.
	cQueue := C.rd_kafka_queue_new(a.handle.rk)
	defer C.rd_kafka_queue_destroy(cQueue)

	// Call rd_kafka_DescribeConsumerGroups (asynchronous).
	C.rd_kafka_DescribeConsumerGroups(
		a.handle.rk,
		cGroupNameListPtr,
		cGroupNameCount,
		cOptions,
		cQueue)

	// Wait for result, error or context timeout.
	rkev, err := a.waitResult(
		ctx, cQueue, C.RD_KAFKA_EVENT_DESCRIBECONSUMERGROUPS_RESULT)
	if err != nil {
		return describeResult, err
	}
	defer C.rd_kafka_event_destroy(rkev)

	cRes := C.rd_kafka_event_DescribeConsumerGroups_result(rkev)

	// Convert result from C to Go.
	var cGroupCount C.size_t
	cGroups := C.rd_kafka_DescribeConsumerGroups_result_groups(cRes, &cGroupCount)
	describeResult.ConsumerGroupDescriptions = a.cToConsumerGroupDescriptions(cGroups, cGroupCount)

	return describeResult, nil
}

// DescribeTopics describes topics from cluster as specified by the
// topics list.
//
// Parameters:
//   - `ctx` - context with the maximum amount of time to block, or nil for
//     indefinite.
//   - `topics` - Collection of topics to describe. This should not be nil/empty.
//   - `options` - DescribeTopicsAdminOption options.
//
// Returns DescribeTopicsResult, which contains a slice of
// TopicDescriptions corresponding to the input topics, plus an error
// that is not `nil` for client level errors. Individual
// TopicDescriptions inside the slice should also be checked for
// errors. Individual TopicDescriptions also have a
// slice of allowed ACLOperations.
func (a *AdminClient) DescribeTopics(
	ctx context.Context, topics TopicCollection,
	options ...DescribeTopicsAdminOption) (result DescribeTopicsResult, err error) {

	describeResult := DescribeTopicsResult{}
	err = a.verifyClient()
	if err != nil {
		return result, err
	}

	// Convert topic names into char**.
	cTopicNameList := make([]*C.char, len(topics.topicNames))
	cTopicNameCount := C.size_t(len(topics.topicNames))

	for idx, topic := range topics.topicNames {
		cTopicNameList[idx] = C.CString(topic)
		defer C.free(unsafe.Pointer(cTopicNameList[idx]))
	}

	var cTopicNameListPtr **C.char
	if cTopicNameCount > 0 {
		cTopicNameListPtr = ((**C.char)(&cTopicNameList[0]))
	}

	// Convert char** of topic names into rd_kafka_TopicCollection_t*
	cTopicCollection := C.rd_kafka_TopicCollection_of_topic_names(
		cTopicNameListPtr, cTopicNameCount)
	defer C.rd_kafka_TopicCollection_destroy(cTopicCollection)

	// Convert Go AdminOptions (if any) to C AdminOptions.
	genericOptions := make([]AdminOption, len(options))
	for i := range options {
		genericOptions[i] = options[i]
	}
	cOptions, err := adminOptionsSetup(
		a.handle, C.RD_KAFKA_ADMIN_OP_DESCRIBETOPICS, genericOptions)
	if err != nil {
		return describeResult, err
	}
	defer C.rd_kafka_AdminOptions_destroy(cOptions)

	// Create temporary queue for async operation.
	cQueue := C.rd_kafka_queue_new(a.handle.rk)
	defer C.rd_kafka_queue_destroy(cQueue)

	// Call rd_kafka_DescribeTopics (asynchronous).
	C.rd_kafka_DescribeTopics(
		a.handle.rk,
		cTopicCollection,
		cOptions,
		cQueue)

	// Wait for result, error or context timeout.
	rkev, err := a.waitResult(
		ctx, cQueue, C.RD_KAFKA_EVENT_DESCRIBETOPICS_RESULT)
	if err != nil {
		return describeResult, err
	}
	defer C.rd_kafka_event_destroy(rkev)

	cRes := C.rd_kafka_event_DescribeTopics_result(rkev)

	// Convert result from C to Go.
	var cTopicDescriptionCount C.size_t
	cTopicDescriptions :=
		C.rd_kafka_DescribeTopics_result_topics(cRes, &cTopicDescriptionCount)
	describeResult.TopicDescriptions =
		a.cToTopicDescriptions(cTopicDescriptions, cTopicDescriptionCount)

	return describeResult, nil
}

// DescribeCluster describes the cluster
//
// Parameters:
//   - `ctx` - context with the maximum amount of time to block, or nil for
//     indefinite.
//   - `options` - DescribeClusterAdminOption options.
//
// Returns ClusterDescription, which contains current cluster ID and controller
// along with a slice of Nodes. It also has a slice of allowed ACLOperations.
func (a *AdminClient) DescribeCluster(
	ctx context.Context,
	options ...DescribeClusterAdminOption) (result DescribeClusterResult, err error) {
	err = a.verifyClient()
	if err != nil {
		return result, err
	}
	clusterDesc := DescribeClusterResult{}

	// Convert Go AdminOptions (if any) to C AdminOptions.
	genericOptions := make([]AdminOption, len(options))
	for i := range options {
		genericOptions[i] = options[i]
	}
	cOptions, err := adminOptionsSetup(
		a.handle, C.RD_KAFKA_ADMIN_OP_DESCRIBECLUSTER, genericOptions)
	if err != nil {
		return clusterDesc, err
	}
	defer C.rd_kafka_AdminOptions_destroy(cOptions)

	// Create temporary queue for async operation.
	cQueue := C.rd_kafka_queue_new(a.handle.rk)
	defer C.rd_kafka_queue_destroy(cQueue)

	// Call rd_kafka_DescribeCluster (asynchronous).
	C.rd_kafka_DescribeCluster(
		a.handle.rk,
		cOptions,
		cQueue)

	// Wait for result, error or context timeout.
	rkev, err := a.waitResult(
		ctx, cQueue, C.RD_KAFKA_EVENT_DESCRIBECLUSTER_RESULT)
	if err != nil {
		return clusterDesc, err
	}
	defer C.rd_kafka_event_destroy(rkev)

	cRes := C.rd_kafka_event_DescribeCluster_result(rkev)

	// Convert result from C to Go.
	clusterDesc = a.cToDescribeClusterResult(cRes)

	return clusterDesc, nil
}

// DeleteConsumerGroups deletes a batch of consumer groups.
// Parameters:
//   - `ctx` - context with the maximum amount of time to block, or nil for
//     indefinite.
//   - `groups` - A slice of groupIDs to delete.
//   - `options` - DeleteConsumerGroupsAdminOption options.
//
// Returns a DeleteConsumerGroupsResult containing a slice of ConsumerGroupResult, with
// group-level errors, (if any) contained inside; and an error that is not nil
// for client level errors.
func (a *AdminClient) DeleteConsumerGroups(
	ctx context.Context,
	groups []string, options ...DeleteConsumerGroupsAdminOption) (result DeleteConsumerGroupsResult, err error) {
	cGroups := make([]*C.rd_kafka_DeleteGroup_t, len(groups))
	deleteResult := DeleteConsumerGroupsResult{}
	err = a.verifyClient()
	if err != nil {
		return deleteResult, err
	}

	// Convert Go DeleteGroups to C DeleteGroups
	for i, group := range groups {
		cGroupID := C.CString(group)
		defer C.free(unsafe.Pointer(cGroupID))

		cGroups[i] = C.rd_kafka_DeleteGroup_new(cGroupID)
		if cGroups[i] == nil {
			return deleteResult, newErrorFromString(ErrInvalidArg,
				fmt.Sprintf("Invalid arguments for group %s", group))
		}

		defer C.rd_kafka_DeleteGroup_destroy(cGroups[i])
	}

	// Convert Go AdminOptions (if any) to C AdminOptions
	genericOptions := make([]AdminOption, len(options))
	for i := range options {
		genericOptions[i] = options[i]
	}
	cOptions, err := adminOptionsSetup(
		a.handle, C.RD_KAFKA_ADMIN_OP_DELETEGROUPS, genericOptions)
	if err != nil {
		return deleteResult, err
	}
	defer C.rd_kafka_AdminOptions_destroy(cOptions)

	// Create temporary queue for async operation
	cQueue := C.rd_kafka_queue_new(a.handle.rk)
	defer C.rd_kafka_queue_destroy(cQueue)

	// Asynchronous call
	C.rd_kafka_DeleteGroups(
		a.handle.rk,
		(**C.rd_kafka_DeleteGroup_t)(&cGroups[0]),
		C.size_t(len(cGroups)),
		cOptions,
		cQueue)

	// Wait for result, error or context timeout
	rkev, err := a.waitResult(ctx, cQueue, C.RD_KAFKA_EVENT_DELETEGROUPS_RESULT)
	if err != nil {
		return deleteResult, err
	}
	defer C.rd_kafka_event_destroy(rkev)

	cRes := C.rd_kafka_event_DeleteGroups_result(rkev)

	// Convert result from C to Go
	var cCnt C.size_t
	cGroupRes := C.rd_kafka_DeleteGroups_result_groups(cRes, &cCnt)

	deleteResult.ConsumerGroupResults, err = a.cToConsumerGroupResults(cGroupRes, cCnt)
	return deleteResult, err
}

// ListConsumerGroupOffsets fetches the offsets for topic partition(s) for
// consumer group(s).
//
// Parameters:
//   - `ctx` - context with the maximum amount of time to block, or nil for indefinite.
//   - `groupsPartitions` - a slice of ConsumerGroupTopicPartitions, each element of which
//     has the id of a consumer group, and a slice of the TopicPartitions we
//     need to fetch the offsets for. The slice of TopicPartitions can be nil, to fetch
//     all topic partitions for that group.
//     Currently, the size of `groupsPartitions` has to be exactly one.
//   - `options` - ListConsumerGroupOffsetsAdminOption options.
//
// Returns a ListConsumerGroupOffsetsResult, containing a slice of
// ConsumerGroupTopicPartitions corresponding to the input slice, plus an error that is
// not `nil` for client level errors. Individual TopicPartitions inside each of
// the ConsumerGroupTopicPartitions should also be checked for errors.
func (a *AdminClient) ListConsumerGroupOffsets(
	ctx context.Context, groupsPartitions []ConsumerGroupTopicPartitions,
	options ...ListConsumerGroupOffsetsAdminOption) (lcgor ListConsumerGroupOffsetsResult, err error) {
	err = a.verifyClient()
	if err != nil {
		return lcgor, err
	}

	lcgor.ConsumerGroupsTopicPartitions = nil

	// For now, we only support one group at a time given as a single element of
	// groupsPartitions.
	// Code has been written so that only this if-guard needs to be removed when
	// we add support for multiple ConsumerGroupTopicPartitions.
	if len(groupsPartitions) != 1 {
		return lcgor, fmt.Errorf(
			"expected length of groupsPartitions is 1, got %d", len(groupsPartitions))
	}

	cGroupsPartitions := make([]*C.rd_kafka_ListConsumerGroupOffsets_t,
		len(groupsPartitions))

	// Convert Go ConsumerGroupTopicPartitions to C ListConsumerGroupOffsets.
	for i, groupPartitions := range groupsPartitions {
		// We need to destroy this list because rd_kafka_ListConsumerGroupOffsets_new
		// creates a copy of it.
		var cPartitions *C.rd_kafka_topic_partition_list_t = nil

		if groupPartitions.Partitions != nil {
			cPartitions = newCPartsFromTopicPartitions(groupPartitions.Partitions)
			defer C.rd_kafka_topic_partition_list_destroy(cPartitions)
		}

		cGroupID := C.CString(groupPartitions.Group)
		defer C.free(unsafe.Pointer(cGroupID))

		cGroupsPartitions[i] =
			C.rd_kafka_ListConsumerGroupOffsets_new(cGroupID, cPartitions)
		defer C.rd_kafka_ListConsumerGroupOffsets_destroy(cGroupsPartitions[i])
	}

	// Convert Go AdminOptions (if any) to C AdminOptions.
	genericOptions := make([]AdminOption, len(options))
	for i := range options {
		genericOptions[i] = options[i]
	}
	cOptions, err := adminOptionsSetup(
		a.handle, C.RD_KAFKA_ADMIN_OP_LISTCONSUMERGROUPOFFSETS, genericOptions)
	if err != nil {
		return lcgor, err
	}
	defer C.rd_kafka_AdminOptions_destroy(cOptions)

	// Create temporary queue for async operation.
	cQueue := C.rd_kafka_queue_new(a.handle.rk)
	defer C.rd_kafka_queue_destroy(cQueue)

	// Call rd_kafka_ListConsumerGroupOffsets (asynchronous).
	C.rd_kafka_ListConsumerGroupOffsets(
		a.handle.rk,
		(**C.rd_kafka_ListConsumerGroupOffsets_t)(&cGroupsPartitions[0]),
		C.size_t(len(cGroupsPartitions)),
		cOptions,
		cQueue)

	// Wait for result, error or context timeout.
	rkev, err := a.waitResult(
		ctx, cQueue, C.RD_KAFKA_EVENT_LISTCONSUMERGROUPOFFSETS_RESULT)
	if err != nil {
		return lcgor, err
	}
	defer C.rd_kafka_event_destroy(rkev)

	cRes := C.rd_kafka_event_ListConsumerGroupOffsets_result(rkev)

	// Convert result from C to Go.
	var cGroupCount C.size_t
	cGroups := C.rd_kafka_ListConsumerGroupOffsets_result_groups(cRes, &cGroupCount)
	lcgor.ConsumerGroupsTopicPartitions = a.cToConsumerGroupTopicPartitions(cGroups, cGroupCount)

	return lcgor, nil
}

// AlterConsumerGroupOffsets alters the offsets for topic partition(s) for
// consumer group(s).
//
// Parameters:
//   - `ctx` - context with the maximum amount of time to block, or nil for
//     indefinite.
//   - `groupsPartitions` - a slice of ConsumerGroupTopicPartitions, each element of
//     which has the id of a consumer group, and a slice of the TopicPartitions
//     we need to alter the offsets for. Currently, the size of
//     `groupsPartitions` has to be exactly one.
//   - `options` - AlterConsumerGroupOffsetsAdminOption options.
//
// Returns a AlterConsumerGroupOffsetsResult, containing a slice of
// ConsumerGroupTopicPartitions corresponding to the input slice, plus an error
// that is not `nil` for client level errors. Individual TopicPartitions inside
// each of the ConsumerGroupTopicPartitions should also be checked for errors.
// This will succeed at the partition level only if the group is not actively
// subscribed to the corresponding topic(s).
func (a *AdminClient) AlterConsumerGroupOffsets(
	ctx context.Context, groupsPartitions []ConsumerGroupTopicPartitions,
	options ...AlterConsumerGroupOffsetsAdminOption) (acgor AlterConsumerGroupOffsetsResult, err error) {
	err = a.verifyClient()
	if err != nil {
		return acgor, err
	}

	acgor.ConsumerGroupsTopicPartitions = nil

	// For now, we only support one group at a time given as a single element of groupsPartitions.
	// Code has been written so that only this if-guard needs to be removed when we add support for
	// multiple ConsumerGroupTopicPartitions.
	if len(groupsPartitions) != 1 {
		return acgor, fmt.Errorf(
			"expected length of groupsPartitions is 1, got %d",
			len(groupsPartitions))
	}

	cGroupsPartitions := make(
		[]*C.rd_kafka_AlterConsumerGroupOffsets_t, len(groupsPartitions))

	// Convert Go ConsumerGroupTopicPartitions to C AlterConsumerGroupOffsets.
	for idx, groupPartitions := range groupsPartitions {
		// We need to destroy this list because rd_kafka_AlterConsumerGroupOffsets_new
		// creates a copy of it.
		cPartitions := newCPartsFromTopicPartitions(groupPartitions.Partitions)

		cGroupID := C.CString(groupPartitions.Group)
		defer C.free(unsafe.Pointer(cGroupID))

		cGroupsPartitions[idx] =
			C.rd_kafka_AlterConsumerGroupOffsets_new(cGroupID, cPartitions)
		defer C.rd_kafka_AlterConsumerGroupOffsets_destroy(cGroupsPartitions[idx])
	}

	// Convert Go AdminOptions (if any) to C AdminOptions.
	genericOptions := make([]AdminOption, len(options))
	for i := range options {
		genericOptions[i] = options[i]
	}
	cOptions, err := adminOptionsSetup(
		a.handle, C.RD_KAFKA_ADMIN_OP_ALTERCONSUMERGROUPOFFSETS, genericOptions)
	if err != nil {
		return acgor, err
	}
	defer C.rd_kafka_AdminOptions_destroy(cOptions)

	// Create temporary queue for async operation.
	cQueue := C.rd_kafka_queue_new(a.handle.rk)
	defer C.rd_kafka_queue_destroy(cQueue)

	// Call rd_kafka_AlterConsumerGroupOffsets (asynchronous).
	C.rd_kafka_AlterConsumerGroupOffsets(
		a.handle.rk,
		(**C.rd_kafka_AlterConsumerGroupOffsets_t)(&cGroupsPartitions[0]),
		C.size_t(len(cGroupsPartitions)),
		cOptions,
		cQueue)

	// Wait for result, error or context timeout.
	rkev, err := a.waitResult(
		ctx, cQueue, C.RD_KAFKA_EVENT_ALTERCONSUMERGROUPOFFSETS_RESULT)
	if err != nil {
		return acgor, err
	}
	defer C.rd_kafka_event_destroy(rkev)

	cRes := C.rd_kafka_event_AlterConsumerGroupOffsets_result(rkev)

	// Convert result from C to Go.
	var cGroupCount C.size_t
	cGroups := C.rd_kafka_AlterConsumerGroupOffsets_result_groups(cRes, &cGroupCount)
	acgor.ConsumerGroupsTopicPartitions = a.cToConsumerGroupTopicPartitions(cGroups, cGroupCount)

	return acgor, nil
}

// DescribeUserScramCredentials describe SASL/SCRAM credentials for the
// specified user names.
//
// Parameters:
//   - `ctx` - context with the maximum amount of time to block, or nil for
//     indefinite.
//   - `users` - a slice of string, each one correspond to a user name, no
//     duplicates are allowed
//   - `options` - DescribeUserScramCredentialsAdminOption options.
//
// Returns a map from user name to user SCRAM credentials description.
// Each description can have an individual error.
func (a *AdminClient) DescribeUserScramCredentials(
	ctx context.Context, users []string,
	options ...DescribeUserScramCredentialsAdminOption) (result DescribeUserScramCredentialsResult, err error) {
	result = DescribeUserScramCredentialsResult{
		Descriptions: make(map[string]UserScramCredentialsDescription),
	}
	err = a.verifyClient()
	if err != nil {
		return result, err
	}

	// Convert user names into char** required by the implementation.
	cUserList := make([]*C.char, len(users))
	cUserCount := C.size_t(len(users))

	for idx, user := range users {
		cUserList[idx] = C.CString(user)
		defer C.free(unsafe.Pointer(cUserList[idx]))
	}

	var cUserListPtr **C.char
	if cUserCount > 0 {
		cUserListPtr = ((**C.char)(&cUserList[0]))
	}

	// Convert Go AdminOptions (if any) to C AdminOptions.
	genericOptions := make([]AdminOption, len(options))
	for i := range options {
		genericOptions[i] = options[i]
	}
	cOptions, err := adminOptionsSetup(
		a.handle,
		C.RD_KAFKA_ADMIN_OP_DESCRIBEUSERSCRAMCREDENTIALS, genericOptions)
	if err != nil {
		return result, err
	}
	defer C.rd_kafka_AdminOptions_destroy(cOptions)

	// Create temporary queue for async operation.
	cQueue := C.rd_kafka_queue_new(a.handle.rk)
	defer C.rd_kafka_queue_destroy(cQueue)

	// Call rd_kafka_DescribeConsumerGroups (asynchronous).
	C.rd_kafka_DescribeUserScramCredentials(
		a.handle.rk,
		cUserListPtr,
		cUserCount,
		cOptions,
		cQueue)

	// Wait for result, error or context timeout.
	rkev, err := a.waitResult(
		ctx, cQueue, C.RD_KAFKA_EVENT_DESCRIBEUSERSCRAMCREDENTIALS_RESULT)
	if err != nil {
		return result, err
	}
	defer C.rd_kafka_event_destroy(rkev)

	cRes := C.rd_kafka_event_DescribeUserScramCredentials_result(rkev)

	// Convert result from C to Go.
	result.Descriptions = cToDescribeUserScramCredentialsResult(cRes)
	return result, nil
}

// AlterUserScramCredentials alters SASL/SCRAM credentials.
// The pair (user, mechanism) must be unique among upsertions and deletions.
//
// Parameters:
//   - `ctx` - context with the maximum amount of time to block, or nil for
//     indefinite.
//   - `upsertions` - a slice of user credential upsertions
//   - `deletions` - a slice of user credential deletions
//   - `options` - AlterUserScramCredentialsAdminOption options.
//
// Returns a map from user name to the corresponding Error, with error code
// ErrNoError when the request succeeded.
func (a *AdminClient) AlterUserScramCredentials(
	ctx context.Context, upsertions []UserScramCredentialUpsertion, deletions []UserScramCredentialDeletion,
	options ...AlterUserScramCredentialsAdminOption) (result AlterUserScramCredentialsResult, err error) {
	result = AlterUserScramCredentialsResult{
		Errors: make(map[string]Error),
	}
	err = a.verifyClient()
	if err != nil {
		return result, err
	}

	// Convert user names into char** required by the implementation.
	cAlterationList := make([]*C.rd_kafka_UserScramCredentialAlteration_t, len(upsertions)+len(deletions))
	cAlterationCount := C.size_t(len(upsertions) + len(deletions))
	idx := 0

	for _, upsertion := range upsertions {
		user := C.CString(upsertion.User)
		defer C.free(unsafe.Pointer(user))

		var salt *C.uchar = nil
		var saltSize C.size_t = 0
		if upsertion.Salt != nil {
			salt = (*C.uchar)(&upsertion.Salt[0])
			saltSize = C.size_t(len(upsertion.Salt))
		}

		cAlterationList[idx] = C.rd_kafka_UserScramCredentialUpsertion_new(user,
			C.rd_kafka_ScramMechanism_t(upsertion.ScramCredentialInfo.Mechanism),
			C.int(upsertion.ScramCredentialInfo.Iterations),
			(*C.uchar)(&upsertion.Password[0]), C.size_t(len(upsertion.Password)),
			salt, saltSize)
		defer C.rd_kafka_UserScramCredentialAlteration_destroy(cAlterationList[idx])
		idx = idx + 1
	}

	for _, deletion := range deletions {
		user := C.CString(deletion.User)
		defer C.free(unsafe.Pointer(user))
		cAlterationList[idx] = C.rd_kafka_UserScramCredentialDeletion_new(
			user, C.rd_kafka_ScramMechanism_t(deletion.Mechanism))
		defer C.rd_kafka_UserScramCredentialAlteration_destroy(cAlterationList[idx])
		idx = idx + 1
	}

	var cAlterationListPtr **C.rd_kafka_UserScramCredentialAlteration_t
	if cAlterationCount > 0 {
		cAlterationListPtr = ((**C.rd_kafka_UserScramCredentialAlteration_t)(&cAlterationList[0]))
	}

	// Convert Go AdminOptions (if any) to C AdminOptions.
	genericOptions := make([]AdminOption, len(options))
	for i := range options {
		genericOptions[i] = options[i]
	}
	cOptions, err := adminOptionsSetup(
		a.handle, C.RD_KAFKA_ADMIN_OP_ALTERUSERSCRAMCREDENTIALS, genericOptions)
	if err != nil {
		return result, err
	}
	defer C.rd_kafka_AdminOptions_destroy(cOptions)

	// Create temporary queue for async operation.
	cQueue := C.rd_kafka_queue_new(a.handle.rk)
	defer C.rd_kafka_queue_destroy(cQueue)

	// Call rd_kafka_AlterUserScramCredentials (asynchronous).
	C.rd_kafka_AlterUserScramCredentials(
		a.handle.rk,
		cAlterationListPtr,
		cAlterationCount,
		cOptions,
		cQueue)

	// Wait for result, error or context timeout.
	rkev, err := a.waitResult(
		ctx, cQueue, C.RD_KAFKA_EVENT_ALTERUSERSCRAMCREDENTIALS_RESULT)
	if err != nil {
		return result, err
	}
	defer C.rd_kafka_event_destroy(rkev)

	cRes := C.rd_kafka_event_AlterUserScramCredentials_result(rkev)

	// Convert result from C to Go.
	var cResponseSize C.size_t
	cResponses := C.rd_kafka_AlterUserScramCredentials_result_responses(cRes, &cResponseSize)
	for i := 0; i < int(cResponseSize); i++ {
		cResponse := C.AlterUserScramCredentials_result_response_by_idx(
			cResponses, cResponseSize, C.size_t(i))
		user := C.GoString(C.rd_kafka_AlterUserScramCredentials_result_response_user(cResponse))
		err := newErrorFromCError(C.rd_kafka_AlterUserScramCredentials_result_response_error(cResponse))
		result.Errors[user] = err
	}

	return result, nil
}

// NewAdminClient creats a new AdminClient instance with a new underlying client instance
func NewAdminClient(conf *ConfigMap) (*AdminClient, error) {

	err := versionCheck()
	if err != nil {
		return nil, err
	}

	a := &AdminClient{}
	a.handle = &handle{}

	// Convert ConfigMap to librdkafka conf_t
	cConf, err := conf.convert()
	if err != nil {
		return nil, err
	}

	cErrstr := (*C.char)(C.malloc(C.size_t(256)))
	defer C.free(unsafe.Pointer(cErrstr))

	C.rd_kafka_conf_set_events(cConf, C.RD_KAFKA_EVENT_STATS|C.RD_KAFKA_EVENT_ERROR|C.RD_KAFKA_EVENT_OAUTHBEARER_TOKEN_REFRESH)

	// Create librdkafka producer instance. The Producer is somewhat cheaper than
	// the consumer, but any instance type can be used for Admin APIs.
	a.handle.rk = C.rd_kafka_new(C.RD_KAFKA_PRODUCER, cConf, cErrstr, 256)
	if a.handle.rk == nil {
		return nil, newErrorFromCString(C.RD_KAFKA_RESP_ERR__INVALID_ARG, cErrstr)
	}

	a.isDerived = false
	a.handle.setup()

	a.isClosed = 0

	return a, nil
}

// NewAdminClientFromProducer derives a new AdminClient from an existing Producer instance.
// The AdminClient will use the same configuration and connections as the parent instance.
func NewAdminClientFromProducer(p *Producer) (a *AdminClient, err error) {
	if p.handle.rk == nil {
		return nil, newErrorFromString(ErrInvalidArg, "Can't derive AdminClient from closed producer")
	}

	a = &AdminClient{}
	a.handle = &p.handle
	a.isDerived = true
	a.isClosed = 0
	return a, nil
}

// NewAdminClientFromConsumer derives a new AdminClient from an existing Consumer instance.
// The AdminClient will use the same configuration and connections as the parent instance.
func NewAdminClientFromConsumer(c *Consumer) (a *AdminClient, err error) {
	if c.handle.rk == nil {
		return nil, newErrorFromString(ErrInvalidArg, "Can't derive AdminClient from closed consumer")
	}

	a = &AdminClient{}
	a.handle = &c.handle
	a.isDerived = true
	a.isClosed = 0
	return a, nil
}<|MERGE_RESOLUTION|>--- conflicted
+++ resolved
@@ -288,11 +288,7 @@
 	Coordinator Node
 	// Members list.
 	Members []MemberDescription
-<<<<<<< HEAD
-	// Operations allowed for group
-=======
 	// Operations allowed for the group
->>>>>>> 6d542275
 	AuthorizedOperations []ACLOperation
 }
 
@@ -317,26 +313,16 @@
 	}
 }
 
-<<<<<<< HEAD
-// Topic Partition information
-=======
 // TopicPartitionInfo represents a specific partition's information inside a
 // TopicDescription.
->>>>>>> 6d542275
 type TopicPartitionInfo struct {
 	// Partition id.
 	Partition int
 	// Leader broker.
 	Leader *Node
-<<<<<<< HEAD
-	// Replicas of partition.
-	Replicas []Node
-	// In-Sync-Replicas of partition.
-=======
 	// Replicas of the partition.
 	Replicas []Node
 	// In-Sync-Replicas of the partition.
->>>>>>> 6d542275
 	Isr []Node
 }
 
@@ -345,17 +331,8 @@
 type TopicDescription struct {
 	// Topic name.
 	Name string
-<<<<<<< HEAD
 	// Topic Id
 	TopicId Uuid
-	// Error, if any, of result. Check with `Error.Code() != ErrNoError`.
-	Error Error
-	// Is the topic is internal to Kafka?
-	IsInternal bool
-	// Partitions' information list.
-	Partitions []TopicPartitionInfo
-	// Operations allowed for topic.
-=======
 	// Error, if any, of the result. Check with `Error.Code() != ErrNoError`.
 	Error Error
 	// Is the topic internal to Kafka?
@@ -363,7 +340,6 @@
 	// Partitions' information list.
 	Partitions []TopicPartitionInfo
 	// Operations allowed for the topic.
->>>>>>> 6d542275
 	AuthorizedOperations []ACLOperation
 }
 
@@ -376,15 +352,6 @@
 
 // DescribeClusterResult represents the result of DescribeCluster.
 type DescribeClusterResult struct {
-<<<<<<< HEAD
-	// Cluster id for cluster.
-	ClusterId string
-	// Current controller node for cluster.
-	Controller *Node
-	// List of nodes in cluster.
-	Nodes []Node
-	// Operations allowed for cluster.
-=======
 	// Cluster id for the cluster.
 	ClusterID string
 	// Current controller broker for the cluster.
@@ -392,7 +359,6 @@
 	// List of brokers in the cluster.
 	Nodes []Node
 	// Operations allowed for the cluster.
->>>>>>> 6d542275
 	AuthorizedOperations []ACLOperation
 }
 
@@ -1134,7 +1100,6 @@
 	return authorizedOperations
 }
 
-<<<<<<< HEAD
 // cToUuid converts a C rd_kafka_Uuid_t to a Go Uuid.
 func (a *AdminClient) cToUuid(cUuid *C.rd_kafka_Uuid_t) Uuid {
 	uuid := Uuid{
@@ -1145,8 +1110,6 @@
 	return uuid
 }
 
-=======
->>>>>>> 6d542275
 // cToNode converts a C Node_t* to a Go Node.
 // cNode must not be nil.
 func (a *AdminClient) cToNode(cNode *C.rd_kafka_Node_t) Node {
@@ -1158,13 +1121,8 @@
 
 	cRack := C.rd_kafka_Node_rack(cNode)
 	if cRack != nil {
-<<<<<<< HEAD
-		rackId := C.GoString(cRack)
-		node.Rack = &rackId
-=======
 		rackID := C.GoString(cRack)
 		node.Rack = &rackID
->>>>>>> 6d542275
 	}
 
 	return node
@@ -1258,7 +1216,6 @@
 			Coordinator:           coordinator,
 			Members:               members,
 			AuthorizedOperations:  authorizedOperations,
-<<<<<<< HEAD
 		}
 	}
 	return result
@@ -1268,9 +1225,9 @@
 // TopicPartitionInfo.
 func (a *AdminClient) cToTopicPartitionInfo(
 	partitionInfo *C.rd_kafka_TopicPartitionInfo_t) TopicPartitionInfo {
-	cPartitionId := C.rd_kafka_TopicPartitionInfo_partition(partitionInfo)
+	cPartitionID := C.rd_kafka_TopicPartitionInfo_partition(partitionInfo)
 	info := TopicPartitionInfo{
-		Partition: int(cPartitionId),
+		Partition: int(cPartitionID),
 	}
 
 	cLeader := C.rd_kafka_TopicPartitionInfo_leader(partitionInfo)
@@ -1333,88 +1290,11 @@
 			Error:                err,
 			Partitions:           partitions,
 			AuthorizedOperations: authorizedOperations,
-=======
->>>>>>> 6d542275
 		}
 	}
 	return result
 }
 
-<<<<<<< HEAD
-=======
-// cToTopicPartitionInfo converts a C TopicPartitionInfo_t into a Go
-// TopicPartitionInfo.
-func (a *AdminClient) cToTopicPartitionInfo(
-	partitionInfo *C.rd_kafka_TopicPartitionInfo_t) TopicPartitionInfo {
-	cPartitionID := C.rd_kafka_TopicPartitionInfo_partition(partitionInfo)
-	info := TopicPartitionInfo{
-		Partition: int(cPartitionID),
-	}
-
-	cLeader := C.rd_kafka_TopicPartitionInfo_leader(partitionInfo)
-	info.Leader = a.cToNodePtr(cLeader)
-
-	cReplicaCnt := C.size_t(0)
-	cReplicas := C.rd_kafka_TopicPartitionInfo_replicas(
-		partitionInfo, &cReplicaCnt)
-	info.Replicas = a.cToNodes(cReplicas, cReplicaCnt)
-
-	cIsrCnt := C.size_t(0)
-	cIsr := C.rd_kafka_TopicPartitionInfo_isr(partitionInfo, &cIsrCnt)
-	info.Isr = a.cToNodes(cIsr, cIsrCnt)
-
-	return info
-}
-
-// cToTopicDescriptions converts a C TopicDescription_t
-// array to a Go TopicDescription list.
-func (a *AdminClient) cToTopicDescriptions(
-	cTopicDescriptions **C.rd_kafka_TopicDescription_t,
-	cTopicDescriptionCount C.size_t) (result []TopicDescription) {
-	result = make([]TopicDescription, cTopicDescriptionCount)
-	for idx := 0; idx < int(cTopicDescriptionCount); idx++ {
-		cTopic := C.TopicDescription_by_idx(
-			cTopicDescriptions, cTopicDescriptionCount, C.size_t(idx))
-
-		topicName := C.GoString(
-			C.rd_kafka_TopicDescription_name(cTopic))
-		err := newErrorFromCError(
-			C.rd_kafka_TopicDescription_error(cTopic))
-
-		if err.Code() != ErrNoError {
-			result[idx] = TopicDescription{
-				Name:  topicName,
-				Error: err,
-			}
-			continue
-		}
-
-		cPartitionInfoCnt := C.size_t(0)
-		cPartitionInfos := C.rd_kafka_TopicDescription_partitions(cTopic, &cPartitionInfoCnt)
-
-		partitions := make([]TopicPartitionInfo, int(cPartitionInfoCnt))
-
-		for pidx := 0; pidx < int(cPartitionInfoCnt); pidx++ {
-			cPartitionInfo := C.TopicPartitionInfo_by_idx(cPartitionInfos, cPartitionInfoCnt, C.size_t(pidx))
-			partitions[pidx] = a.cToTopicPartitionInfo(cPartitionInfo)
-		}
-
-		cAuthorizedOperationsCnt := C.size_t(0)
-		cAuthorizedOperations := C.rd_kafka_TopicDescription_authorized_operations(
-			cTopic, &cAuthorizedOperationsCnt)
-		authorizedOperations := a.cToAuthorizedOperations(cAuthorizedOperations, cAuthorizedOperationsCnt)
-
-		result[idx] = TopicDescription{
-			Name:                 topicName,
-			Error:                err,
-			Partitions:           partitions,
-			AuthorizedOperations: authorizedOperations,
-		}
-	}
-	return result
-}
-
->>>>>>> 6d542275
 // cToDescribeClusterResult converts a C DescribeTopics_result_t to a Go
 // DescribeClusterResult.
 func (a *AdminClient) cToDescribeClusterResult(
@@ -1437,11 +1317,7 @@
 		cAuthorizedOperations, cAuthorizedOperationsCnt)
 
 	return DescribeClusterResult{
-<<<<<<< HEAD
-		ClusterId:            clusterID,
-=======
 		ClusterID:            clusterID,
->>>>>>> 6d542275
 		Controller:           controller,
 		Nodes:                nodes,
 		AuthorizedOperations: authorizedOperations,
