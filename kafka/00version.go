--- conflicted
+++ resolved
@@ -21,11 +21,7 @@
 )
 
 /*
-<<<<<<< HEAD
-#include "rdkafka_select.h"
-=======
 #include "select_rdkafka.h"
->>>>>>> ef84d2e2
 
 //Minimum required librdkafka version. This is checked both during
 //build-time and runtime.
