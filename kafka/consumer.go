--- conflicted
+++ resolved
@@ -278,7 +278,6 @@
 //
 // Returns nil on timeout, else an Event
 func (c *Consumer) Poll(timeoutMs int) (event Event) {
-<<<<<<< HEAD
 	ctx, cancel := context.WithTimeout(context.Background(), time.Duration(timeoutMs)*time.Millisecond)
 	defer cancel()
 	return c.PollContext(ctx)
@@ -294,75 +293,93 @@
 // Returns nil if the context was done, else an event
 func (c *Consumer) PollContext(ctx context.Context) Event {
 	ev, _ := c.handle.eventPollContext(ctx)
-=======
-	ev, _ := c.handle.eventPoll(nil, timeoutMs, 1, nil, nil)
->>>>>>> da494df4
 	return ev
 }
 
-// Events returns the Events channel (if enabled)
-func (c *Consumer) Events() chan Event {
-	return c.events
-}
-
-// Logs returns the log channel if enabled, or nil otherwise.
-func (c *Consumer) Logs() chan LogEvent {
-	return c.handle.logs
-}
-
-// ReadMessage polls the consumer for a message.
-//
-// This is a convenience API that wraps Poll() and only returns
-// messages or errors. All other event types are discarded.
-//
-// The call will block for at most `timeout` waiting for
-// a new message or error. `timeout` may be set to -1 for
-// indefinite wait.
-//
-// Timeout is returned as (nil, err) where err is `kafka.(Error).Code == Kafka.ErrTimedOut`.
+// PollPartitionContext polls the partition queue for a message.
+//
+// Returns err if go.enable.read.from.partition.queues is not enabled, or Assign() has not been called.
+// This API only returns messages or errors.
+//
+// The call will block until either a message is returned or the context
+// is canceled.
+//
+// Returns nil if the context was done, else an event
+func (c *Consumer) PollPartitionContext(ctx context.Context, topic string, partition int32) Event {
+	trigger := c.handle.getAssignedPartitionQueue(topic, partition)
+	if trigger == nil {
+		return newErrorFromString(C.RD_KAFKA_RESP_ERR_INVALID_PARTITIONS, "readFromPartitionQueues not enabled or Partition not assigned")
+	}
+	ev, _ := c.handle.eventPollQueueContext(ctx, trigger)
+	return ev
+}
+
+// ReadMessageContext polls the partition queue for a message.
+//
+// Returns err if go.enable.read.from.partition.queues is not enabled, or Assign() has not been called.
+// This API only returns messages or errors.
+//
+// The call will block until either a message is returned or the context
+// is canceled.
 //
 // Messages are returned as (msg, nil),
 // while general errors are returned as (nil, err),
 // and partition-specific errors are returned as (msg, err) where
 // msg.TopicPartition provides partition-specific information (such as topic, partition and offset).
-//
-// All other event types, such as PartitionEOF, AssignedPartitions, etc, are silently discarded.
-//
-func (c *Consumer) ReadMessage(timeout time.Duration) (*Message, error) {
-
-	return readMessage(timeout, c.Poll)
-}
-
-// ReadFromPartition polls the partition queue for a message.
-//
-// Returns err if go.enable.read.from.partition.queues is not enabled, or Assign() has not been called.
-// This API only returns messages or errors.
-//
-// The call will block for at most `timeout` waiting for a new
-// message or error. `timeout` may be set to -1 for indefinite wait.
+func (c *Consumer) ReadMessageContext(ctx context.Context, topic string, partition int32) (*Message, error) {
+	for {
+		ev := c.PollPartitionContext(ctx, topic, partition)
+		if ctx.Err() != nil {
+			return nil, ctx.Err()
+		}
+		if ev == nil {
+			continue
+		}
+		switch e := ev.(type) {
+		case *Message:
+			if e.TopicPartition.Error != nil {
+				return e, e.TopicPartition.Error
+			}
+			return e, nil
+		case Error:
+			return nil, e
+		default:
+			// Ignore other event types
+		}
+	}
+}
+
+// Events returns the Events channel (if enabled)
+func (c *Consumer) Events() chan Event {
+	return c.events
+}
+
+// Logs returns the log channel if enabled, or nil otherwise.
+func (c *Consumer) Logs() chan LogEvent {
+	return c.handle.logs
+}
+
+// ReadMessage polls the consumer for a message.
+//
+// This is a convenience API that wraps Poll() and only returns
+// messages or errors. All other event types are discarded.
+//
+// The call will block for at most `timeout` waiting for
+// a new message or error. `timeout` may be set to -1 for
+// indefinite wait.
 //
 // Timeout is returned as (nil, err) where err is `kafka.(Error).Code == Kafka.ErrTimedOut`.
-// Reading from unassigned partition is returned as (nil, err) where
-// err is `kafka.(Error).Code == Kafka.ErrInvalidPartitions`.
 //
 // Messages are returned as (msg, nil),
 // while general errors are returned as (nil, err),
 // and partition-specific errors are returned as (msg, err) where
 // msg.TopicPartition provides partition-specific information (such as topic, partition and offset).
 //
-func (c *Consumer) ReadFromPartition(toppar TopicPartition, timeout time.Duration) (*Message, error) {
-
-	partitionQueue := c.handle.getAssignedPartitionQueue(*toppar.Topic, toppar.Partition)
-	if partitionQueue == nil {
-		return nil, newErrorFromString(C.RD_KAFKA_RESP_ERR_INVALID_PARTITIONS, "readFromPartitionQueues not enabled or Partition not assigned")
-	}
-
-	pollFn := func(timeoutMs int) Event {
-		ev, _ := c.handle.eventPoll(nil, timeoutMs, 1, nil, partitionQueue)
-		return ev
-	}
-
-	return readMessage(timeout, pollFn)
+// All other event types, such as PartitionEOF, AssignedPartitions, etc, are silently discarded.
+//
+func (c *Consumer) ReadMessage(timeout time.Duration) (*Message, error) {
+
+	return readMessage(timeout, c.Poll)
 }
 
 func readMessage(timeout time.Duration, pollFn func(timeoutMs int) Event) (*Message, error) {
@@ -379,7 +396,6 @@
 
 	for {
 		ev := pollFn(timeoutMs)
-
 		switch e := ev.(type) {
 		case *Message:
 			if e.TopicPartition.Error != nil {
@@ -588,22 +604,12 @@
 	ctx, cancel := context.WithCancel(context.Background())
 	go func() {
 		select {
-<<<<<<< HEAD
 		case <-ctx.Done():
 		case <-termChan:
 			cancel()
 		}
 	}()
 	defer cancel()
-=======
-		case _ = <-termChan:
-			return
-		default:
-			_, term := c.handle.eventPoll(c.events, 100, 1000, termChan, nil)
-			if term {
-				return
-			}
->>>>>>> da494df4
 
 	for ctx.Err() == nil {
 		ev, _ := c.handle.eventPollContext(ctx)
