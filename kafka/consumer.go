--- conflicted
+++ resolved
@@ -18,10 +18,7 @@
 
 import (
 	"context"
-<<<<<<< HEAD
 	"crypto/tls"
-=======
->>>>>>> 540cf1d5
 	"fmt"
 	"math"
 	"time"
@@ -362,15 +359,11 @@
 func (c *Consumer) Poll(timeoutMs int) (event Event) {
 	ctx, cancel := context.WithTimeout(context.Background(), time.Duration(timeoutMs)*time.Millisecond)
 	defer cancel()
-<<<<<<< HEAD
-	return c.PollContext(ctx)
-=======
-	ev, err := c.handle.eventPoll(ctx)
+	ev, err := c.handle.eventPoll(ctx, c.handle.rkq)
 	if err != nil {
 		return nil
 	}
 	return ev
->>>>>>> 540cf1d5
 }
 
 // PollContext polls the consumer for message or events
@@ -382,8 +375,7 @@
 //
 // Returns nil if the context was done, else an event
 func (c *Consumer) PollContext(ctx context.Context) Event {
-<<<<<<< HEAD
-	ev, _ := c.handle.eventPollContext(ctx)
+	ev, _ := c.handle.eventPoll(ctx, c.handle.rkq)
 	return ev
 }
 
@@ -397,14 +389,11 @@
 //
 // Returns nil if the context was done, else an event
 func (c *Consumer) PollPartitionContext(ctx context.Context, topic string, partition int32) Event {
-	trigger := c.handle.getAssignedPartitionQueue(topic, partition)
-	if trigger == nil {
+	rkq := c.handle.getAssignedPartitionQueue(topic, partition)
+	if rkq == nil {
 		return newErrorFromString(C.RD_KAFKA_RESP_ERR_INVALID_PARTITIONS, "readFromPartitionQueues not enabled or Partition not assigned")
 	}
-	ev, _ := c.handle.eventPollQueueContext(ctx, trigger)
-=======
-	ev, _ := c.handle.eventPoll(ctx)
->>>>>>> 540cf1d5
+	ev, _ := c.handle.eventPoll(ctx, rkq)
 	return ev
 }
 
@@ -521,9 +510,6 @@
 
 	// Wait for consumerReader() or pollLogEvents to terminate (by closing readerTermChan)
 	close(c.readerTermChan)
-	if err := c.handle.ioPollTrigger.stop(); err != nil {
-		return err
-	}
 	c.handle.waitGroup.Wait()
 	if c.eventsChanEnable {
 		close(c.events)
@@ -540,7 +526,7 @@
 
 	// Poll for rebalance events
 	for {
-		c.Poll(10 * 1000)
+		c.Poll(1000)
 		if int(C.rd_kafka_queue_length(c.handle.rkq)) == 0 {
 			break
 		}
@@ -660,7 +646,6 @@
 		C.cgo_rd_kafka_conf_set_tls_callbacks(cConf)
 	}
 
-	c.handle.preRdkafkaSetup()
 	c.handle.rk = C.rd_kafka_new(C.RD_KAFKA_CONSUMER, cConf, cErrstr, 256)
 	if c.handle.rk == nil {
 		c.handle.cleanup()
@@ -685,13 +670,6 @@
 			c.handle.cleanup()
 			return nil, err
 		}
-	}
-
-	// Begin receiving events on a FD from librdkafka
-	c.handle.ioPollTrigger, err = startIOTrigger(c.handle.rkq)
-	if err != nil {
-		c.handle.cleanup()
-		return nil, err
 	}
 
 	if c.eventsChanEnable {
@@ -710,15 +688,13 @@
 // consumerReader reads messages and events from the librdkafka consumer queue
 // and posts them on the consumer channel.
 // Runs until termChan closes
+// Won't work if per-partition queues are enabled.
 func consumerReader(c *Consumer, termChan chan bool) {
 	// This setup creates a context such that:
 	//   * Either it becomes canceled when termChan is closed, causing eventPollContext to exit, or
 	//   * It is canceled when the method is returned from, ensuring that the goroutine is not leaked.
 	ctx, cancel := context.WithCancel(context.Background())
-<<<<<<< HEAD
-=======
 	defer cancel()
->>>>>>> 540cf1d5
 	go func() {
 		select {
 		case <-ctx.Done():
@@ -726,19 +702,9 @@
 			cancel()
 		}
 	}()
-<<<<<<< HEAD
-	defer cancel()
-
-	for ctx.Err() == nil {
-		ev, _ := c.handle.eventPollContext(ctx)
-		select {
-		case c.events <- ev:
-		case <-ctx.Done():
-			return
-=======
 
 	for {
-		ev, err := c.handle.eventPoll(ctx)
+		ev, err := c.handle.eventPoll(ctx, c.handle.rkq)
 		if err != nil {
 			// cancellation
 			return
@@ -749,7 +715,6 @@
 			case <-ctx.Done():
 				return
 			}
->>>>>>> 540cf1d5
 		}
 	}
 }
@@ -1025,10 +990,6 @@
 // is returned in retval, else nil is returned.
 
 func (c *Consumer) handleRebalanceEvent(rkev *C.rd_kafka_event_t) (retval Event) {
-<<<<<<< HEAD
-=======
-
->>>>>>> 540cf1d5
 	var ev Event
 
 	if c.rebalanceCb != nil || c.appRebalanceEnable {
@@ -1038,11 +999,7 @@
 
 	}
 
-<<<<<<< HEAD
-	if c.eventsChanEnable && c.appRebalanceEnable && c.rebalanceCb == nil {
-=======
 	if c.events != nil && c.appRebalanceEnable && c.rebalanceCb == nil {
->>>>>>> 540cf1d5
 		// Channel-based consumer with rebalancing enabled,
 		// return the rebalance event and rely on the application
 		// to call *Assign() / *Unassign().
