package kafka

/**
 * Copyright 2016 Confluent Inc.
 *
 * Licensed under the Apache License, Version 2.0 (the "License");
 * you may not use this file except in compliance with the License.
 * You may obtain a copy of the License at
 *
 * http://www.apache.org/licenses/LICENSE-2.0
 *
 * Unless required by applicable law or agreed to in writing, software
 * distributed under the License is distributed on an "AS IS" BASIS,
 * WITHOUT WARRANTIES OR CONDITIONS OF ANY KIND, either express or implied.
 * See the License for the specific language governing permissions and
 * limitations under the License.
 */

import (
	"fmt"
	"math"
	"time"
	"unsafe"
)

/*
#include <stdlib.h>
#include <librdkafka/rdkafka.h>


static rd_kafka_topic_partition_t *_c_rdkafka_topic_partition_list_entry(rd_kafka_topic_partition_list_t *rktparlist, int idx) {
   return idx < rktparlist->cnt ? &rktparlist->elems[idx] : NULL;
}
*/
import "C"

// RebalanceCb provides a per-Subscribe*() rebalance event callback.
// The passed Event will be either AssignedPartitions or RevokedPartitions
type RebalanceCb func(*Consumer, Event) error

// Consumer implements a High-level Apache Kafka Consumer instance
type Consumer struct {
	events             chan Event
	handle             handle
	eventsChanEnable   bool
	readerTermChan     chan bool
	rebalanceCb        RebalanceCb
	appReassigned      bool
	appRebalanceEnable bool // config setting
}

// Strings returns a human readable name for a Consumer instance
func (c *Consumer) String() string {
	return c.handle.String()
}

// getHandle implements the Handle interface
func (c *Consumer) gethandle() *handle {
	return &c.handle
}

// Subscribe to a single topic
// This replaces the current subscription
func (c *Consumer) Subscribe(topic string, rebalanceCb RebalanceCb) error {
	return c.SubscribeTopics([]string{topic}, rebalanceCb)
}

// SubscribeTopics subscribes to the provided list of topics.
// This replaces the current subscription.
func (c *Consumer) SubscribeTopics(topics []string, rebalanceCb RebalanceCb) (err error) {
	ctopics := C.rd_kafka_topic_partition_list_new(C.int(len(topics)))
	defer C.rd_kafka_topic_partition_list_destroy(ctopics)

	for _, topic := range topics {
		ctopic := C.CString(topic)
		defer C.free(unsafe.Pointer(ctopic))
		C.rd_kafka_topic_partition_list_add(ctopics, ctopic, C.RD_KAFKA_PARTITION_UA)
	}

	e := C.rd_kafka_subscribe(c.handle.rk, ctopics)
	if e != C.RD_KAFKA_RESP_ERR_NO_ERROR {
		return newError(e)
	}

	c.rebalanceCb = rebalanceCb
	c.handle.currAppRebalanceEnable = c.rebalanceCb != nil || c.appRebalanceEnable

	return nil
}

// Unsubscribe from the current subscription, if any.
func (c *Consumer) Unsubscribe() (err error) {
	C.rd_kafka_unsubscribe(c.handle.rk)
	return nil
}

// Assign an atomic set of partitions to consume.
// This replaces the current assignment.
func (c *Consumer) Assign(partitions []TopicPartition) (err error) {
	c.appReassigned = true

	cparts := newCPartsFromTopicPartitions(partitions)
	defer C.rd_kafka_topic_partition_list_destroy(cparts)

	e := C.rd_kafka_assign(c.handle.rk, cparts)
	if e != C.RD_KAFKA_RESP_ERR_NO_ERROR {
		return newError(e)
	}

	return nil
}

// Unassign the current set of partitions to consume.
func (c *Consumer) Unassign() (err error) {
	c.appReassigned = true

	e := C.rd_kafka_assign(c.handle.rk, nil)
	if e != C.RD_KAFKA_RESP_ERR_NO_ERROR {
		return newError(e)
	}

	return nil
}

// commit offsets for specified offsets.
// If offsets is nil the currently assigned partitions' offsets are committed.
// This is a blocking call, caller will need to wrap in go-routine to
// get async or throw-away behaviour.
func (c *Consumer) commit(offsets []TopicPartition) (committedOffsets []TopicPartition, err error) {
	var rkqu *C.rd_kafka_queue_t

	rkqu = C.rd_kafka_queue_new(c.handle.rk)
	defer C.rd_kafka_queue_destroy(rkqu)

	var coffsets *C.rd_kafka_topic_partition_list_t
	if offsets != nil {
		coffsets = newCPartsFromTopicPartitions(offsets)
		defer C.rd_kafka_topic_partition_list_destroy(coffsets)
	}

	cErr := C.rd_kafka_commit_queue(c.handle.rk, coffsets, rkqu, nil, nil)
	if cErr != C.RD_KAFKA_RESP_ERR_NO_ERROR {
		return nil, newError(cErr)
	}

	rkev := C.rd_kafka_queue_poll(rkqu, C.int(-1))
	if rkev == nil {
		// shouldn't happen
		return nil, newError(C.RD_KAFKA_RESP_ERR__DESTROY)
	}
	defer C.rd_kafka_event_destroy(rkev)

	if C.rd_kafka_event_type(rkev) != C.RD_KAFKA_EVENT_OFFSET_COMMIT {
		panic(fmt.Sprintf("Expected OFFSET_COMMIT, got %s",
			C.GoString(C.rd_kafka_event_name(rkev))))
	}

	cErr = C.rd_kafka_event_error(rkev)
	if cErr != C.RD_KAFKA_RESP_ERR_NO_ERROR {
		return nil, newErrorFromCString(cErr, C.rd_kafka_event_error_string(rkev))
	}

	cRetoffsets := C.rd_kafka_event_topic_partition_list(rkev)
	if cRetoffsets == nil {
		// no offsets, no error
		return nil, nil
	}
	committedOffsets = newTopicPartitionsFromCparts(cRetoffsets)

	return committedOffsets, nil
}

// Commit offsets for currently assigned partitions
// This is a blocking call.
// Returns the committed offsets on success.
func (c *Consumer) Commit() ([]TopicPartition, error) {
	return c.commit(nil)
}

// CommitMessage commits offset based on the provided message.
// This is a blocking call.
// Returns the committed offsets on success.
func (c *Consumer) CommitMessage(m *Message) ([]TopicPartition, error) {
	if m.TopicPartition.Error != nil {
		return nil, newErrorFromString(ErrInvalidArg, "Can't commit errored message")
	}
	offsets := []TopicPartition{m.TopicPartition}
	offsets[0].Offset++
	return c.commit(offsets)
}

// CommitOffsets commits the provided list of offsets
// This is a blocking call.
// Returns the committed offsets on success.
func (c *Consumer) CommitOffsets(offsets []TopicPartition) ([]TopicPartition, error) {
	return c.commit(offsets)
}

// StoreOffsets stores the provided list of offsets that will be committed
// to the offset store according to `auto.commit.interval.ms` or manual
// offset-less Commit().
//
// Returns the stored offsets on success. If at least one offset couldn't be stored,
// an error and a list of offsets is returned. Each offset can be checked for
// specific errors via its `.Error` member.
func (c *Consumer) StoreOffsets(offsets []TopicPartition) (storedOffsets []TopicPartition, err error) {
	coffsets := newCPartsFromTopicPartitions(offsets)
	defer C.rd_kafka_topic_partition_list_destroy(coffsets)

	cErr := C.rd_kafka_offsets_store(c.handle.rk, coffsets)

	// coffsets might be annotated with an error
	storedOffsets = newTopicPartitionsFromCparts(coffsets)

	if cErr != C.RD_KAFKA_RESP_ERR_NO_ERROR {
		return storedOffsets, newError(cErr)
	}

	return storedOffsets, nil
}

// Seek seeks the given topic partitions using the offset from the TopicPartition.
//
// If timeoutMs is not 0 the call will wait this long for the
// seek to be performed. If the timeout is reached the internal state
// will be unknown and this function returns ErrTimedOut.
// If timeoutMs is 0 it will initiate the seek but return
// immediately without any error reporting (e.g., async).
//
// Seek() may only be used for partitions already being consumed
// (through Assign() or implicitly through a self-rebalanced Subscribe()).
// To set the starting offset it is preferred to use Assign() and provide
// a starting offset for each partition.
//
// Returns an error on failure or nil otherwise.
func (c *Consumer) Seek(partition TopicPartition, timeoutMs int) error {
	rkt := c.handle.getRkt(*partition.Topic)
	cErr := C.rd_kafka_seek(rkt,
		C.int32_t(partition.Partition),
		C.int64_t(partition.Offset),
		C.int(timeoutMs))
	if cErr != C.RD_KAFKA_RESP_ERR_NO_ERROR {
		return newError(cErr)
	}
	return nil
}

// Poll the consumer for messages or events.
//
// Will block for at most timeoutMs milliseconds
//
// The following callbacks may be triggered:
//   Subscribe()'s rebalanceCb
//
// Returns nil on timeout, else an Event
func (c *Consumer) Poll(timeoutMs int) (event Event) {
	ev, _ := c.handle.eventPoll(nil, timeoutMs, 1, nil)
	return ev
}

// Events returns the Events channel (if enabled)
func (c *Consumer) Events() chan Event {
	return c.events
}

// ReadMessage polls the consumer for a message.
//
// This is a conveniance API that wraps Poll() and only returns
// messages or errors. All other event types are discarded.
//
// The call will block for at most `timeout` waiting for
// a new message or error. `timeout` may be set to -1 for
// indefinite wait.
//
// Timeout is returned as (nil, err) where err is `kafka.(Error).Code == Kafka.ErrTimedOut`.
//
// Messages are returned as (msg, nil),
// while general errors are returned as (nil, err),
// and partition-specific errors are returned as (msg, err) where
// msg.TopicPartition provides partition-specific information (such as topic, partition and offset).
//
// All other event types, such as PartitionEOF, AssignedPartitions, etc, are silently discarded.
//
func (c *Consumer) ReadMessage(timeout time.Duration) (*Message, error) {

	var absTimeout time.Time
	var timeoutMs int

	if timeout > 0 {
		absTimeout = time.Now().Add(timeout)
		timeoutMs = (int)(timeout.Seconds() * 1000.0)
	} else {
		timeoutMs = (int)(timeout)
	}

	for {
		ev := c.Poll(timeoutMs)

		switch e := ev.(type) {
		case *Message:
			if e.TopicPartition.Error != nil {
				return e, e.TopicPartition.Error
			}
			return e, nil
		case Error:
			return nil, e
		default:
			// Ignore other event types
		}

		if timeout > 0 {
			// Calculate remaining time
			timeoutMs = int(math.Max(0.0, absTimeout.Sub(time.Now()).Seconds()*1000.0))
		}

		if timeoutMs == 0 && ev == nil {
			return nil, newError(C.RD_KAFKA_RESP_ERR__TIMED_OUT)
		}

	}

}

// Close Consumer instance.
// The object is no longer usable after this call.
func (c *Consumer) Close() (err error) {

	if c.eventsChanEnable {
		// Wait for consumerReader() to terminate (by closing readerTermChan)
		close(c.readerTermChan)
		c.handle.waitTerminated(1)
		close(c.events)
	}

	C.rd_kafka_queue_destroy(c.handle.rkq)
	c.handle.rkq = nil

	e := C.rd_kafka_consumer_close(c.handle.rk)
	if e != C.RD_KAFKA_RESP_ERR_NO_ERROR {
		return newError(e)
	}

	c.handle.cleanup()

	C.rd_kafka_destroy(c.handle.rk)

	return nil
}

// NewConsumer creates a new high-level Consumer instance.
//
// Supported special configuration properties:
//   go.application.rebalance.enable (bool, false) - Forward rebalancing responsibility to application via the Events() channel.
//                                        If set to true the app must handle the AssignedPartitions and
//                                        RevokedPartitions events and call Assign() and Unassign()
//                                        respectively.
//   go.events.channel.enable (bool, false) - Enable the Events() channel. Messages and events will be pushed on the Events() channel and the Poll() interface will be disabled. (Experimental)
//   go.events.channel.size (int, 1000) - Events() channel size
//
// WARNING: Due to the buffering nature of channels (and queues in general) the
// use of the events channel risks receiving outdated events and
// messages. Minimizing go.events.channel.size reduces the risk
// and number of outdated events and messages but does not eliminate
// the factor completely. With a channel size of 1 at most one
// event or message may be outdated.
func NewConsumer(conf *ConfigMap) (*Consumer, error) {

	err := versionCheck()
	if err != nil {
		return nil, err
	}

	// before we do anything with the configuration, create a copy such that
	// the original is not mutated.
	confCopy := conf.clone()

	groupid, _ := confCopy.get("group.id", nil)
	if groupid == nil {
		// without a group.id the underlying cgrp subsystem in librdkafka wont get started
		// and without it there is no way to consume assigned partitions.
		// So for now require the group.id, this might change in the future.
		return nil, newErrorFromString(ErrInvalidArg, "Required property group.id not set")
	}

	c := &Consumer{}

	v, err := confCopy.extract("go.application.rebalance.enable", false)
	if err != nil {
		return nil, err
	}
	c.appRebalanceEnable = v.(bool)

	v, err = confCopy.extract("go.events.channel.enable", false)
	if err != nil {
		return nil, err
	}
	c.eventsChanEnable = v.(bool)

	v, err = confCopy.extract("go.events.channel.size", 1000)
	if err != nil {
		return nil, err
	}
	eventsChanSize := v.(int)

	cConf, err := confCopy.convert()
	if err != nil {
		return nil, err
	}
	cErrstr := (*C.char)(C.malloc(C.size_t(256)))
	defer C.free(unsafe.Pointer(cErrstr))

	C.rd_kafka_conf_set_events(cConf, C.RD_KAFKA_EVENT_REBALANCE|C.RD_KAFKA_EVENT_OFFSET_COMMIT|C.RD_KAFKA_EVENT_STATS|C.RD_KAFKA_EVENT_ERROR)

	c.handle.rk = C.rd_kafka_new(C.RD_KAFKA_CONSUMER, cConf, cErrstr, 256)
	if c.handle.rk == nil {
		return nil, newErrorFromCString(C.RD_KAFKA_RESP_ERR__INVALID_ARG, cErrstr)
	}

	C.rd_kafka_poll_set_consumer(c.handle.rk)

	c.handle.c = c
	c.handle.setup()
	c.handle.rkq = C.rd_kafka_queue_get_consumer(c.handle.rk)
	if c.handle.rkq == nil {
		// no cgrp (no group.id configured), revert to main queue.
		c.handle.rkq = C.rd_kafka_queue_get_main(c.handle.rk)
	}

	if c.eventsChanEnable {
		c.events = make(chan Event, eventsChanSize)
		c.readerTermChan = make(chan bool)

		/* Start rdkafka consumer queue reader -> events writer goroutine */
		go consumerReader(c, c.readerTermChan)
	}

	return c, nil
}

// rebalance calls the application's rebalance callback, if any.
// Returns true if the underlying assignment was updated, else false.
func (c *Consumer) rebalance(ev Event) bool {
	c.appReassigned = false

	if c.rebalanceCb != nil {
		c.rebalanceCb(c, ev)
	}

	return c.appReassigned
}

// consumerReader reads messages and events from the librdkafka consumer queue
// and posts them on the consumer channel.
// Runs until termChan closes
func consumerReader(c *Consumer, termChan chan bool) {

out:
	for true {
		select {
		case _ = <-termChan:
			break out
		default:
			_, term := c.handle.eventPoll(c.events, 100, 1000, termChan)
			if term {
				break out
			}

		}
	}

	c.handle.terminatedChan <- "consumerReader"
	return

}

// GetMetadata queries broker for cluster and topic metadata.
// If topic is non-nil only information about that topic is returned, else if
// allTopics is false only information about locally used topics is returned,
// else information about all topics is returned.
// GetMetadata is equivalent to listTopics, describeTopics and describeCluster in the Java API.
func (c *Consumer) GetMetadata(topic *string, allTopics bool, timeoutMs int) (*Metadata, error) {
	return getMetadata(c, topic, allTopics, timeoutMs)
}

// QueryWatermarkOffsets queries the broker for the low and high offsets for the given topic and partition.
func (c *Consumer) QueryWatermarkOffsets(topic string, partition int32, timeoutMs int) (low, high int64, err error) {
	return queryWatermarkOffsets(c, topic, partition, timeoutMs)
}

<<<<<<< HEAD
// GetConsumerGroupMetadata queries broker for consumer groups metadata and all its members
// like which consumer groups and which corresponding members consume which topics
// if consumerGroup is nil, metadata for all consumer groups will be returned
// otherwise only metadata for that specific consumer group will be returned
func (c *Consumer) GetConsumerGroupMetadata(consumerGroup *string, timeoutMs int) ([]ConsumerGroupMetadata, error) {
	return getConsumerGroupsMetadata(c, consumerGroup, timeoutMs)
=======
// GetWatermarkOffsets returns the cached low and high offsets for the given topic
// and partition.  The high offset is populated on every fetch response or via calling QueryWatermarkOffsets.
// The low offset is populated every statistics.interval.ms if that value is set.
// OffsetInvalid will be returned if there is no cached offset for either value.
func (c *Consumer) GetWatermarkOffsets(topic string, partition int32) (low, high int64, err error) {
	return getWatermarkOffsets(c, topic, partition)
>>>>>>> 2a7d3985
}

// OffsetsForTimes looks up offsets by timestamp for the given partitions.
//
// The returned offset for each partition is the earliest offset whose
// timestamp is greater than or equal to the given timestamp in the
// corresponding partition.
//
// The timestamps to query are represented as `.Offset` in the `times`
// argument and the looked up offsets are represented as `.Offset` in the returned
// `offsets` list.
//
// The function will block for at most timeoutMs milliseconds.
//
// Duplicate Topic+Partitions are not supported.
// Per-partition errors may be returned in the `.Error` field.
func (c *Consumer) OffsetsForTimes(times []TopicPartition, timeoutMs int) (offsets []TopicPartition, err error) {
	return offsetsForTimes(c, times, timeoutMs)
}

// Subscription returns the current subscription as set by Subscribe()
func (c *Consumer) Subscription() (topics []string, err error) {
	var cTopics *C.rd_kafka_topic_partition_list_t

	cErr := C.rd_kafka_subscription(c.handle.rk, &cTopics)
	if cErr != C.RD_KAFKA_RESP_ERR_NO_ERROR {
		return nil, newError(cErr)
	}
	defer C.rd_kafka_topic_partition_list_destroy(cTopics)

	topicCnt := int(cTopics.cnt)
	topics = make([]string, topicCnt)
	for i := 0; i < topicCnt; i++ {
		crktpar := C._c_rdkafka_topic_partition_list_entry(cTopics,
			C.int(i))
		topics[i] = C.GoString(crktpar.topic)
	}

	return topics, nil
}

// Assignment returns the current partition assignments
func (c *Consumer) Assignment() (partitions []TopicPartition, err error) {
	var cParts *C.rd_kafka_topic_partition_list_t

	cErr := C.rd_kafka_assignment(c.handle.rk, &cParts)
	if cErr != C.RD_KAFKA_RESP_ERR_NO_ERROR {
		return nil, newError(cErr)
	}
	defer C.rd_kafka_topic_partition_list_destroy(cParts)

	partitions = newTopicPartitionsFromCparts(cParts)

	return partitions, nil
}

// Committed retrieves committed offsets for the given set of partitions
func (c *Consumer) Committed(partitions []TopicPartition, timeoutMs int) (offsets []TopicPartition, err error) {
	cparts := newCPartsFromTopicPartitions(partitions)
	defer C.rd_kafka_topic_partition_list_destroy(cparts)
	cerr := C.rd_kafka_committed(c.handle.rk, cparts, C.int(timeoutMs))
	if cerr != C.RD_KAFKA_RESP_ERR_NO_ERROR {
		return nil, newError(cerr)
	}

	return newTopicPartitionsFromCparts(cparts), nil
}

// Pause consumption for the provided list of partitions
//
// Note that messages already enqueued on the consumer's Event channel
// (if `go.events.channel.enable` has been set) will NOT be purged by
// this call, set `go.events.channel.size` accordingly.
func (c *Consumer) Pause(partitions []TopicPartition) (err error) {
	cparts := newCPartsFromTopicPartitions(partitions)
	defer C.rd_kafka_topic_partition_list_destroy(cparts)
	cerr := C.rd_kafka_pause_partitions(c.handle.rk, cparts)
	if cerr != C.RD_KAFKA_RESP_ERR_NO_ERROR {
		return newError(cerr)
	}
	return nil
}

// Resume consumption for the provided list of partitions
func (c *Consumer) Resume(partitions []TopicPartition) (err error) {
	cparts := newCPartsFromTopicPartitions(partitions)
	defer C.rd_kafka_topic_partition_list_destroy(cparts)
	cerr := C.rd_kafka_resume_partitions(c.handle.rk, cparts)
	if cerr != C.RD_KAFKA_RESP_ERR_NO_ERROR {
		return newError(cerr)
	}
	return nil
}<|MERGE_RESOLUTION|>--- conflicted
+++ resolved
@@ -487,21 +487,20 @@
 	return queryWatermarkOffsets(c, topic, partition, timeoutMs)
 }
 
-<<<<<<< HEAD
+
 // GetConsumerGroupMetadata queries broker for consumer groups metadata and all its members
 // like which consumer groups and which corresponding members consume which topics
 // if consumerGroup is nil, metadata for all consumer groups will be returned
 // otherwise only metadata for that specific consumer group will be returned
 func (c *Consumer) GetConsumerGroupMetadata(consumerGroup *string, timeoutMs int) ([]ConsumerGroupMetadata, error) {
 	return getConsumerGroupsMetadata(c, consumerGroup, timeoutMs)
-=======
+
 // GetWatermarkOffsets returns the cached low and high offsets for the given topic
 // and partition.  The high offset is populated on every fetch response or via calling QueryWatermarkOffsets.
 // The low offset is populated every statistics.interval.ms if that value is set.
 // OffsetInvalid will be returned if there is no cached offset for either value.
 func (c *Consumer) GetWatermarkOffsets(topic string, partition int32) (low, high int64, err error) {
 	return getWatermarkOffsets(c, topic, partition)
->>>>>>> 2a7d3985
 }
 
 // OffsetsForTimes looks up offsets by timestamp for the given partitions.
