package kafka

/**
 * Copyright 2016 Confluent Inc.
 *
 * Licensed under the Apache License, Version 2.0 (the "License");
 * you may not use this file except in compliance with the License.
 * You may obtain a copy of the License at
 *
 * http://www.apache.org/licenses/LICENSE-2.0
 *
 * Unless required by applicable law or agreed to in writing, software
 * distributed under the License is distributed on an "AS IS" BASIS,
 * WITHOUT WARRANTIES OR CONDITIONS OF ANY KIND, either express or implied.
 * See the License for the specific language governing permissions and
 * limitations under the License.
 */

import (
	"crypto/tls"
	"crypto/x509"
	"fmt"
<<<<<<< HEAD
	"os"
=======
	"strings"
>>>>>>> ef84d2e2
	"sync"
	"time"
	"unsafe"
)

/*
<<<<<<< HEAD
#include "rdkafka_select.h"
=======
#include "select_rdkafka.h"
>>>>>>> ef84d2e2
#include <stdlib.h>
*/
import "C"

var globalCgoMapLock sync.Mutex
var globalCgoMap map[unsafe.Pointer]*handle = make(map[unsafe.Pointer]*handle)

// OAuthBearerToken represents the data to be transmitted
// to a broker during SASL/OAUTHBEARER authentication.
type OAuthBearerToken struct {
	// Token value, often (but not necessarily) a JWS compact serialization
	// as per https://tools.ietf.org/html/rfc7515#section-3.1; it must meet
	// the regular expression for a SASL/OAUTHBEARER value defined at
	// https://tools.ietf.org/html/rfc7628#section-3.1
	TokenValue string
	// Metadata about the token indicating when it expires (local time);
	// it must represent a time in the future
	Expiration time.Time
	// Metadata about the token indicating the Kafka principal name
	// to which it applies (for example, "admin")
	Principal string
	// SASL extensions, if any, to be communicated to the broker during
	// authentication (all keys and values of which must meet the regular
	// expressions defined at https://tools.ietf.org/html/rfc7628#section-3.1,
	// and it must not contain the reserved "auth" key)
	Extensions map[string]string
}

// Handle represents a generic client handle containing common parts for
// both Producer and Consumer.
type Handle interface {
	// SetOAuthBearerToken sets the the data to be transmitted
	// to a broker during SASL/OAUTHBEARER authentication. It will return nil
	// on success, otherwise an error if:
	// 1) the token data is invalid (meaning an expiration time in the past
	// or either a token value or an extension key or value that does not meet
	// the regular expression requirements as per
	// https://tools.ietf.org/html/rfc7628#section-3.1);
	// 2) SASL/OAUTHBEARER is not supported by the underlying librdkafka build;
	// 3) SASL/OAUTHBEARER is supported but is not configured as the client's
	// authentication mechanism.
	SetOAuthBearerToken(oauthBearerToken OAuthBearerToken) error

	// SetOAuthBearerTokenFailure sets the error message describing why token
	// retrieval/setting failed; it also schedules a new token refresh event for 10
	// seconds later so the attempt may be retried. It will return nil on
	// success, otherwise an error if:
	// 1) SASL/OAUTHBEARER is not supported by the underlying librdkafka build;
	// 2) SASL/OAUTHBEARER is supported but is not configured as the client's
	// authentication mechanism.
	SetOAuthBearerTokenFailure(errstr string) error

	// gethandle() returns the internal handle struct pointer
	gethandle() *handle
}

// key for rkqtAssignedPartitions
type topicPartitionKey struct {
	Topic     string
	Partition int32
}

// Common instance handle for both Producer and Consumer
type handle struct {
	rk  *C.rd_kafka_t
	rkq *C.rd_kafka_queue_t

	// Forward logs from librdkafka log queue to logs channel.
	logs          chan LogEvent
	logq          *C.rd_kafka_queue_t
	closeLogsChan bool

	// Topic <-> rkt caches
	rktCacheLock sync.Mutex
	// topic name -> rkt cache
	rktCache map[string]*C.rd_kafka_topic_t
	// rkt -> topic name cache
	rktNameCache map[*C.rd_kafka_topic_t]string

	// topic partition - rkqt
	// to store partition queues for currently assigned partitions
	rkqtAssignedPartitions map[topicPartitionKey]*handleIOTrigger

	// Cached instance name to avoid CGo call in String()
	name string

	//
	// cgo map
	// Maps C callbacks based on cgoid back to its Go object
	cgoLock          sync.Mutex
	cgoidNext        uintptr
	cgomap           map[int]cgoif
	globalCgoPointer unsafe.Pointer

	//
	// producer
	//
	p *Producer

	// Forward delivery reports on Producer.Events channel
	fwdDr bool

<<<<<<< HEAD
	// Include DeliveryReportError objects in DR events channels
	fwdDrErrEvents bool
=======
	// Enabled fields for delivery reports
	msgFields *messageFields
>>>>>>> ef84d2e2

	//
	// consumer
	//
	c *Consumer

	// WaitGroup to wait for spawned go-routines to finish.
	waitGroup sync.WaitGroup

	// IO-trigger functionality (wake golang up when an event is ready, without polling)
	ioPollTrigger    *handleIOTrigger
	logIOPollTrigger *handleIOTrigger

	tlsConfig     *tls.Config
	intermediates *x509.CertPool
	tlsLock       sync.RWMutex
}

func (h *handle) String() string {
	return h.name
}

// setupGlobalCgoMap needs to be called before preRdkafkaSetup, because
// globalCgoPointer needs to be put into the config as the opaque pointer
func (h *handle) setupGlobalCgoMap() {
	h.globalCgoPointer = C.malloc(C.size_t(1))
	globalCgoMapLock.Lock()
	globalCgoMap[h.globalCgoPointer] = h
	globalCgoMapLock.Unlock()
}

// preRdkafkaSetup needs to be called _before_ rd_kafka_new
func (h *handle) preRdkafkaSetup() {
	h.rktCache = make(map[string]*C.rd_kafka_topic_t)
	h.rktNameCache = make(map[*C.rd_kafka_topic_t]string)
	h.rkqtAssignedPartitions = make(map[topicPartitionKey]*handleIOTrigger)
	h.cgomap = make(map[int]cgoif)
	h.intermediates = x509.NewCertPool()
}

// setup needs to be called _after_ rd_kafka_new
func (h *handle) setup() {
	h.name = C.GoString(C.rd_kafka_name(h.rk))
	if h.msgFields == nil {
		h.msgFields = newMessageFields()
	}
}

func (h *handle) cleanup() {
	if h.logs != nil {
		C.rd_kafka_queue_destroy(h.logq)
		if h.closeLogsChan {
			close(h.logs)
		}
	}

	for _, crkt := range h.rktCache {
		C.rd_kafka_topic_destroy(crkt)
	}

	if h.rkq != nil {
		C.rd_kafka_queue_destroy(h.rkq)
	}

	h.closePartitionQueues()

	globalCgoMapLock.Lock()
	delete(globalCgoMap, h.globalCgoPointer)
	globalCgoMapLock.Unlock()
	C.free(h.globalCgoPointer)
}

func (h *handle) closePartitionQueues() {
	for _, parQueueTrigger := range h.rkqtAssignedPartitions {
		parQueueTrigger.stop()
		C.rd_kafka_queue_destroy(parQueueTrigger.rkq)
	}

	h.rkqtAssignedPartitions = make(map[topicPartitionKey]*handleIOTrigger)
}

func (h *handle) setupLogQueue(logsChan chan LogEvent, termChan chan bool) error {
	if logsChan == nil {
		logsChan = make(chan LogEvent, 10000)
		h.closeLogsChan = true
	}

	h.logs = logsChan

	// Let librdkafka forward logs to our log queue instead of the main queue
	h.logq = C.rd_kafka_queue_new(h.rk)
	C.rd_kafka_set_log_queue(h.rk, h.logq)

	// Use librdkafka's FD-based event notifications to find out when there are log events.
	var err error
	h.logIOPollTrigger, err = startIOTrigger(h.logq)
	if err != nil {
		return nil
	}
	h.waitGroup.Add(1)
	// Start a goroutine to consume the log queue by waiting for log events
	go func() {
		h.pollLogEvents(h.logs, termChan)
		_ = h.logIOPollTrigger.stop()
		h.waitGroup.Done()
	}()

	return nil
}

// getRkt0 finds or creates and returns a C topic_t object from the local cache.
func (h *handle) getRkt0(topic string, ctopic *C.char, doLock bool) (crkt *C.rd_kafka_topic_t) {
	if doLock {
		h.rktCacheLock.Lock()
		defer h.rktCacheLock.Unlock()
	}
	crkt, ok := h.rktCache[topic]
	if ok {
		return crkt
	}

	if ctopic == nil {
		ctopic = C.CString(topic)
		defer C.free(unsafe.Pointer(ctopic))
	}

	crkt = C.rd_kafka_topic_new(h.rk, ctopic, nil)
	if crkt == nil {
		panic(fmt.Sprintf("Unable to create new C topic \"%s\": %s",
			topic, C.GoString(C.rd_kafka_err2str(C.rd_kafka_last_error()))))
	}

	h.rktCache[topic] = crkt
	h.rktNameCache[crkt] = topic

	return crkt
}

// getRkt finds or creates and returns a C topic_t object from the local cache.
func (h *handle) getRkt(topic string) (crkt *C.rd_kafka_topic_t) {
	return h.getRkt0(topic, nil, true)
}

// getTopicNameFromRkt returns the topic name for a C topic_t object, preferably
// using the local cache to avoid a cgo call.
func (h *handle) getTopicNameFromRkt(crkt *C.rd_kafka_topic_t) (topic string) {
	h.rktCacheLock.Lock()
	defer h.rktCacheLock.Unlock()

	topic, ok := h.rktNameCache[crkt]
	if ok {
		return topic
	}

	// we need our own copy/refcount of the crkt
	ctopic := C.rd_kafka_topic_name(crkt)
	topic = C.GoString(ctopic)

	crkt = h.getRkt0(topic, ctopic, false /* dont lock */)

	return topic
}

// disablePartitionQueueForwarding disables forwarding messages from the topic
// partition queue to consumer queue.
// Stores C rd_kafka_queue_t object in rkqtAssignedPartitions
func (h *handle) disablePartitionQueueForwarding(topic string, partition int32) {
	partitionQueue := C.rd_kafka_queue_get_partition(h.rk, C.CString(topic), C.int32_t(partition))
	if partitionQueue == nil {
		return
	}

	C.rd_kafka_queue_forward(partitionQueue, nil)

	ioHandle, err := startIOTrigger(partitionQueue)
	if err != nil {
		return
	}

	tp := topicPartitionKey{
		Topic:     topic,
		Partition: partition,
	}
	h.rkqtAssignedPartitions[tp] = ioHandle
}

func (h *handle) getAssignedPartitionQueue(topic string, partition int32) *handleIOTrigger {
	tp := topicPartitionKey{
		Topic:     topic,
		Partition: partition,
	}
	return h.rkqtAssignedPartitions[tp]
}

// cgoif is a generic interface for holding Go state passed as opaque
// value to the C code.
// Since pointers to complex Go types cannot be passed to C we instead create
// a cgoif object, generate a unique id that is added to the cgomap,
// and then pass that id to the C code. When the C code callback is called we
// use the id to look up the cgoif object in the cgomap.
type cgoif interface{}

// delivery report cgoif container
type cgoDr struct {
	deliveryChan chan Event
	opaque       interface{}
}

// cgoPut adds object cg to the handle's cgo map and returns a
// unique id for the added entry.
// Thread-safe.
// FIXME: the uniquity of the id is questionable over time.
func (h *handle) cgoPut(cg cgoif) (cgoid int) {
	h.cgoLock.Lock()
	defer h.cgoLock.Unlock()

	h.cgoidNext++
	if h.cgoidNext == 0 {
		h.cgoidNext++
	}
	cgoid = (int)(h.cgoidNext)
	h.cgomap[cgoid] = cg
	return cgoid
}

// cgoGet looks up cgoid in the cgo map, deletes the reference from the map
// and returns the object, if found. Else returns nil, false.
// Thread-safe.
func (h *handle) cgoGet(cgoid int) (cg cgoif, found bool) {
	if cgoid == 0 {
		return nil, false
	}

	h.cgoLock.Lock()
	defer h.cgoLock.Unlock()
	cg, found = h.cgomap[cgoid]
	if found {
		delete(h.cgomap, cgoid)
	}

	return cg, found
}

// setOauthBearerToken - see rd_kafka_oauthbearer_set_token()
func (h *handle) setOAuthBearerToken(oauthBearerToken OAuthBearerToken) error {
	cTokenValue := C.CString(oauthBearerToken.TokenValue)
	defer C.free(unsafe.Pointer(cTokenValue))

	cPrincipal := C.CString(oauthBearerToken.Principal)
	defer C.free(unsafe.Pointer(cPrincipal))

	cErrstrSize := C.size_t(512)
	cErrstr := (*C.char)(C.malloc(cErrstrSize))
	defer C.free(unsafe.Pointer(cErrstr))

	cExtensions := make([]*C.char, 2*len(oauthBearerToken.Extensions))
	extensionSize := 0
	for key, value := range oauthBearerToken.Extensions {
		cExtensions[extensionSize] = C.CString(key)
		defer C.free(unsafe.Pointer(cExtensions[extensionSize]))
		extensionSize++
		cExtensions[extensionSize] = C.CString(value)
		defer C.free(unsafe.Pointer(cExtensions[extensionSize]))
		extensionSize++
	}

	var cExtensionsToUse **C.char
	if extensionSize > 0 {
		cExtensionsToUse = (**C.char)(unsafe.Pointer(&cExtensions[0]))
	}

	cErr := C.rd_kafka_oauthbearer_set_token(h.rk, cTokenValue,
		C.int64_t(oauthBearerToken.Expiration.UnixNano()/(1000*1000)), cPrincipal,
		cExtensionsToUse, C.size_t(extensionSize), cErrstr, cErrstrSize)
	if cErr == C.RD_KAFKA_RESP_ERR_NO_ERROR {
		return nil
	}
	return newErrorFromCString(cErr, cErrstr)
}

// setOauthBearerTokenFailure - see rd_kafka_oauthbearer_set_token_failure()
func (h *handle) setOAuthBearerTokenFailure(errstr string) error {
	cerrstr := C.CString(errstr)
	defer C.free(unsafe.Pointer(cerrstr))
	cErr := C.rd_kafka_oauthbearer_set_token_failure(h.rk, cerrstr)
	if cErr == C.RD_KAFKA_RESP_ERR_NO_ERROR {
		return nil
	}
	return newError(cErr)
}

<<<<<<< HEAD
// handleIOTrigger wraps up librdkafka's rd_kafka_queue_io_event_enable functionality to let Go be notified of
// new events available on librdkafka queues. The idea is that we set up a pair of pipe FD's in startIOTrigger,
// and ask librdkafka to write a byte to the pipe when we go from 0 -> 1 events in a queue (i.e. it's edge
// triggered).
//
// Because the Golang scheduler understands how to wake this goroutine up when there's data on the pipe, this
// enables us to "bridge" librdkafka's event-loop and the Golang event-loop.
type handleIOTrigger struct {
	notifyChan chan struct{}
	readerPipe *os.File
	writerPipe *os.File
	rkq        *C.rd_kafka_queue_t
	wg         sync.WaitGroup
}

// startIOTrigger hooks up IO based event triggering on the provided librdkafka queue, and sets up a goroutine
// to read from the pipe and signal other goutines waiting for events on the notifyChan.
func startIOTrigger(rkq *C.rd_kafka_queue_t) (*handleIOTrigger, error) {
	t := &handleIOTrigger{}

	t.rkq = rkq
	// It's important that this is a buffered channel, so that in the case where _nobody_ is waiting for
	// events, we don't block an internal librdkafka thread on the other side of the pipe.
	t.notifyChan = make(chan struct{}, 1)
	var err error
	t.readerPipe, t.writerPipe, err = os.Pipe()
	if err != nil {
		return nil, fmt.Errorf("failed constructing IO poll pipe: %s", err.Error())
	}
	edgeMessage := C.CBytes([]byte{9})
	C.rd_kafka_queue_io_event_enable(rkq, C.int(t.writerPipe.Fd()), edgeMessage, 1)
	C.free(edgeMessage)

	t.wg.Add(1)
	go func() {
		defer t.wg.Done()
		defer close(t.notifyChan)
		oneByteBuffer := make([]byte, 1)

		for {
			_, err := t.readerPipe.Read(oneByteBuffer)
			if err != nil {
				return
			}
			// If the channel write fails, that means the buffer (of 1) was already full, which is fine; nobody is
			// currently waiting for events, and they'll see the existing wakeup singal the next time they look at
			// the channel anyway.
			select {
			case t.notifyChan <- struct{}{}:
			default:
			}
		}
	}()
	return t, nil
}

// stop stops the internal goroutine watching for events from librdkafka and disables IO event triggering.
func (t *handleIOTrigger) stop() error {
	C.rd_kafka_queue_io_event_enable(t.rkq, -1, nil, 0)
	if err := t.writerPipe.Close(); err != nil {
		return err
	}
	if err := t.readerPipe.Close(); err != nil {
		return err
	}
	t.wg.Wait()
	return nil
=======
// messageFields controls which fields are made available for producer delivery reports & incoming messages
// true values indicate that the field should be included
type messageFields struct {
	Key   bool
	Value bool
}

// disableAll disable all fields
func (mf *messageFields) disableAll() {
	mf.Key = false
	mf.Value = false
}

// newMessageFields returns a new messageFields with all fields enabled
func newMessageFields() *messageFields {
	return &messageFields{
		Key:   true,
		Value: true,
	}
}

// newMessageFieldsFrom constructs a new messageFields from the given configuration value
func newMessageFieldsFrom(v ConfigValue) (*messageFields, error) {
	msgFields := newMessageFields()
	switch v {
	case "all":
		// nothing to do
	case "", "none":
		msgFields.disableAll()
	default:
		msgFields.disableAll()
		for _, value := range strings.Split(v.(string), ",") {
			switch value {
			case "key":
				msgFields.Key = true
			case "value":
				msgFields.Value = true
			default:
				return nil, fmt.Errorf("unknown message field: %s", value)
			}
		}
	}
	return msgFields, nil
>>>>>>> ef84d2e2
}<|MERGE_RESOLUTION|>--- conflicted
+++ resolved
@@ -20,23 +20,16 @@
 	"crypto/tls"
 	"crypto/x509"
 	"fmt"
-<<<<<<< HEAD
 	"os"
-=======
 	"strings"
->>>>>>> ef84d2e2
 	"sync"
 	"time"
 	"unsafe"
 )
 
 /*
-<<<<<<< HEAD
-#include "rdkafka_select.h"
-=======
+#include <stdlib.h>
 #include "select_rdkafka.h"
->>>>>>> ef84d2e2
-#include <stdlib.h>
 */
 import "C"
 
@@ -138,13 +131,10 @@
 	// Forward delivery reports on Producer.Events channel
 	fwdDr bool
 
-<<<<<<< HEAD
 	// Include DeliveryReportError objects in DR events channels
 	fwdDrErrEvents bool
-=======
 	// Enabled fields for delivery reports
 	msgFields *messageFields
->>>>>>> ef84d2e2
 
 	//
 	// consumer
@@ -436,7 +426,6 @@
 	return newError(cErr)
 }
 
-<<<<<<< HEAD
 // handleIOTrigger wraps up librdkafka's rd_kafka_queue_io_event_enable functionality to let Go be notified of
 // new events available on librdkafka queues. The idea is that we set up a pair of pipe FD's in startIOTrigger,
 // and ask librdkafka to write a byte to the pipe when we go from 0 -> 1 events in a queue (i.e. it's edge
@@ -504,7 +493,8 @@
 	}
 	t.wg.Wait()
 	return nil
-=======
+}
+
 // messageFields controls which fields are made available for producer delivery reports & incoming messages
 // true values indicate that the field should be included
 type messageFields struct {
@@ -548,5 +538,4 @@
 		}
 	}
 	return msgFields, nil
->>>>>>> ef84d2e2
 }