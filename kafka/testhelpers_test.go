/**
 * Copyright 2016 Confluent Inc.
 *
 * Licensed under the Apache License, Version 2.0 (the "License");
 * you may not use this file except in compliance with the License.
 * You may obtain a copy of the License at
 *
 * http://www.apache.org/licenses/LICENSE-2.0
 *
 * Unless required by applicable law or agreed to in writing, software
 * distributed under the License is distributed on an "AS IS" BASIS,
 * WITHOUT WARRANTIES OR CONDITIONS OF ANY KIND, either express or implied.
 * See the License for the specific language governing permissions and
 * limitations under the License.
 */

package kafka

import (
	"context"
	"encoding/json"
	"errors"
	"flag"
	"fmt"
	"math/rand"
	"os"
	"testing"
	"time"
)

var testconf struct {
	Docker        bool
	Semaphore     bool
	Brokers       string
	BrokersSasl   string
	SaslUsername  string
	SaslPassword  string
	SaslMechanism string
<<<<<<< HEAD
	Topic         string
=======
	TopicName     string
>>>>>>> 6d542275
	GroupID       string
	PerfMsgCount  int
	PerfMsgSize   int
	Config        []string
	conf          ConfigMap
}

const defaulttestconfTopicName = "test"
const defaulttestconfGroupID = "testgroup"
const defaulttestconfPerfMsgCount = 2000000
const defaulttestconfPerfMsgSize = 100

var defaulttestconfConfig = [1]string{"api.version.request=true"}

const defaulttestconfBrokers = "localhost:9092"
const defaulttestconfBrokersSasl = "localhost:9093"
const defaultSaslUsername = "testuser"
const defaultSaslPassword = "testpass"
const defaultSaslMechanism = "PLAIN"

// flag for semaphore job
var semaphoreJob = flag.Bool("clients.semaphore", false, "Tells if the job is running on Semaphore")

// Command line flags accepted by tests
var usingDocker = flag.Bool("clients.docker", false, "Decides whether a docker container be brought up automatically")

// ratepdisp tracks and prints message & byte rates
type ratedisp struct {
	name      string
	start     time.Time
	lastPrint time.Time
	every     float64
	cnt       int64
	size      int64
	b         *testing.B
}

// ratedisp_start sets up a new rate displayer
func ratedispStart(b *testing.B, name string, every float64) (pf ratedisp) {
	now := time.Now()
	return ratedisp{name: name, start: now, lastPrint: now, b: b, every: every}
}

// reset start time and counters
func (rd *ratedisp) reset() {
	rd.start = time.Now()
	rd.cnt = 0
	rd.size = 0
}

// print the current (accumulated) rate
func (rd *ratedisp) print(pfx string) {
	elapsed := time.Since(rd.start).Seconds()

	rd.b.Logf("%s: %s%d messages in %fs (%.0f msgs/s), %d bytes (%.3fMb/s)",
		rd.name, pfx, rd.cnt, elapsed, float64(rd.cnt)/elapsed,
		rd.size, (float64(rd.size)/elapsed)/(1024*1024))
}

// tick adds cnt of total size size to the rate displayer and also prints
// running stats every 1s.
func (rd *ratedisp) tick(cnt, size int64) {
	rd.cnt += cnt
	rd.size += size

	if time.Since(rd.lastPrint).Seconds() >= rd.every {
		rd.print("")
		rd.lastPrint = time.Now()
	}
}

// testconfSetup does checks if will be bringing up containers for testing
// automatically, or if we will be using the bootstrap servers from the
// testconf file.
func testconfInit() {
	if (usingDocker != nil) && (*usingDocker) {
		testconf.Docker = true
	}
	if (semaphoreJob != nil) && (*semaphoreJob) {
		testconf.Semaphore = true
	}
}

// testconf_read reads the test suite config file testconf.json which must
// contain at least Brokers and Topic string properties or the defaults will be used.
// Returns true if the testconf was found and usable, false if no such file, or panics
// if the file format is wrong.
func testconfRead() bool {

	// Default values
	testconf.PerfMsgCount = defaulttestconfPerfMsgCount
	testconf.PerfMsgSize = defaulttestconfPerfMsgSize
	testconf.GroupID = defaulttestconfGroupID
	testconf.TopicName = defaulttestconfTopicName
	testconf.Brokers = ""
	testconf.BrokersSasl = ""

	if testconf.Docker || testconf.Semaphore {
		testconf.Brokers = defaulttestconfBrokers
		testconf.BrokersSasl = defaulttestconfBrokersSasl
		testconf.SaslUsername = defaultSaslUsername
		testconf.SaslPassword = defaultSaslPassword
		testconf.SaslMechanism = defaultSaslMechanism
		return true
	}

	cf, err := os.Open("./testconf.json")
	if err != nil {
		fmt.Fprintf(os.Stderr, "%% testconf.json not found and docker compose not setup - ignoring test\n")
		return false
	}
	jp := json.NewDecoder(cf)
	err = jp.Decode(&testconf)
	if err != nil {
		panic(fmt.Sprintf("Failed to parse testconf: %s", err))
	}

	cf.Close()

	if testconf.Brokers == "" {
		fmt.Fprintf(os.Stderr, "No Brokers provided in testconf")
		return false
	}

	if testconf.Brokers[0] == '$' {
		testconf.Brokers = os.Getenv(testconf.Brokers[1:])
	}

	if len(testconf.BrokersSasl) > 0 && testconf.BrokersSasl[0] == '$' {
		testconf.BrokersSasl = os.Getenv(testconf.BrokersSasl[1:])
	}

	return true
}

// update existing ConfigMap with key=value pairs from testconf.SerializerConfig
func (cm *ConfigMap) updateFromTestconf() error {
	if testconf.Config == nil {
		return nil
	}

	// Translate "key=value" pairs in SerializerConfig to ConfigMap
	for _, s := range testconf.Config {
		err := cm.Set(s)
		if err != nil {
			return err
		}
	}

	return nil

}

// updateToSaslAuthentication updates an existing ConfigMap with SASL related
// settings. Returns error in case a broker with SASL is not configured.
func (cm *ConfigMap) updateToSaslAuthentication() error {
	if testconf.BrokersSasl == "" {
		return errors.New("BrokersSasl must be set in test config")
	}
	if len(testconf.SaslMechanism) == 0 {
		return errors.New("SaslMechanism must be set in test config")
	}
	if len(testconf.SaslPassword) == 0 {
		return errors.New("SaslPassword must be set in test config")
	}
	if len(testconf.SaslUsername) == 0 {
		return errors.New("SaslUsername must be set in test config")
	}

	cm.SetKey("bootstrap.servers", testconf.BrokersSasl)
	cm.SetKey("sasl.username", testconf.SaslUsername)
	cm.SetKey("sasl.password", testconf.SaslPassword)
	cm.SetKey("sasl.mechanisms", testconf.SaslMechanism)
	cm.SetKey("security.protocol", "SASL_PLAINTEXT")

	return nil
}

// Return the number of messages available in all partitions of a topic.
// WARNING: This uses watermark offsets so it will be incorrect for compacted topics.
func getMessageCountInTopic(topic string) (int, error) {

	// Create consumer
	config := &ConfigMap{"bootstrap.servers": testconf.Brokers,
		"group.id": testconf.GroupID}
	config.updateFromTestconf()

	c, err := NewConsumer(config)
	if err != nil {
		return 0, err
	}
	defer c.Close()

	// get metadata for the topic to find out number of partitions

	metadata, err := c.GetMetadata(&topic, false, 5*1000)
	if err != nil {
		return 0, err
	}

	t, ok := metadata.Topics[topic]
	if !ok {
		return 0, NewError(ErrUnknownTopic, "", false)
	}

	cnt := 0
	for _, p := range t.Partitions {
		low, high, err := c.QueryWatermarkOffsets(topic, p.ID, 5*1000)
		if err != nil {
			continue
		}
		cnt += int(high - low)
	}

	return cnt, nil
}

// getBrokerList returns a list of brokers (ids) in the cluster
func getBrokerList(H Handle) (brokers []int32, err error) {
	md, err := getMetadata(H, nil, true, 15*1000)
	if err != nil {
		return nil, err
	}

	brokers = make([]int32, len(md.Brokers))
	for i, mdBroker := range md.Brokers {
		brokers[i] = mdBroker.ID
	}

	return brokers, nil
}

// waitTopicInMetadata waits for the given topic to show up in metadata
func waitTopicInMetadata(H Handle, topic string, timeoutMs int) error {
	d, _ := time.ParseDuration(fmt.Sprintf("%dms", timeoutMs))
	tEnd := time.Now().Add(d)

	for {
		remain := tEnd.Sub(time.Now()).Seconds()
		if remain < 0.0 {
			return newErrorFromString(ErrTimedOut,
				fmt.Sprintf("Timed out waiting for topic %s to appear in metadata", topic))
		}

		md, err := getMetadata(H, nil, true, int(remain*1000))
		if err != nil {
			return err
		}

		for _, t := range md.Topics {
			if t.Topic != topic {
				continue
			}
			if t.Error.Code() != ErrNoError || len(t.Partitions) < 1 {
				continue
			}
			// Proper topic found in metadata
			return nil
		}

		time.Sleep(500 * 1000) // 500ms
	}

}

// createAdminClientImpl is the implementation for createAdminClient and
// createAdminClientWithSasl. It creates a new admin client, or skips the test
// in case it can't be created.
func createAdminClientImpl(t *testing.T, withSasl bool) (a *AdminClient) {
	numver, strver := LibraryVersion()
	if numver < 0x000b0500 {
		t.Skipf("Requires librdkafka >=0.11.5 (currently on %s, 0x%x)", strver, numver)
	}

	if !testconfRead() {
		t.Skipf("Missing testconf.json")
	}

	conf := ConfigMap{"bootstrap.servers": testconf.Brokers}
	conf.updateFromTestconf()
	if withSasl {
		if err := conf.updateToSaslAuthentication(); err != nil {
			t.Skipf("Test requires SASL Authentication, but failed to set it up: %s", err)
			return
		}
	}

	/*
	 * Create producer and produce a couple of messages with and without
	 * headers.
	 */
	a, err := NewAdminClient(&conf)
	if err != nil {
		t.Fatalf("NewAdminClient: %v", err)
	}

	return a
}

func createAdminClient(t *testing.T) (a *AdminClient) {
	return createAdminClientImpl(t, false)
}

func createAdminClientWithSasl(t *testing.T) (a *AdminClient) {
	return createAdminClientImpl(t, true)
}

func createTestTopic(t *testing.T, suffix string, numPartitions int, replicationFactor int) string {
	rand.Seed(time.Now().Unix())

	topic := fmt.Sprintf("%s-%s-%d", testconf.TopicName, suffix, rand.Intn(100000))

	a := createAdminClient(t)
	defer a.Close()

	newTopics := []TopicSpecification{
		{
			Topic:             topic,
			NumPartitions:     numPartitions,
			ReplicationFactor: replicationFactor,
		},
	}

	maxDuration, err := time.ParseDuration("30s")
	if err != nil {
		t.Fatalf("%s", err)
	}

	ctx, cancel := context.WithTimeout(context.Background(), maxDuration)
	defer cancel()
	result, err := a.CreateTopics(ctx, newTopics, nil)
	if err != nil {
		t.Fatalf("CreateTopics() failed: %s", err)
	}

	for _, res := range result {
		if res.Error.Code() != ErrNoError {
			t.Errorf("Failed to create topic %s: %s\n",
				res.Topic, res.Error)
			continue
		}

	}

	return topic
}<|MERGE_RESOLUTION|>--- conflicted
+++ resolved
@@ -36,11 +36,7 @@
 	SaslUsername  string
 	SaslPassword  string
 	SaslMechanism string
-<<<<<<< HEAD
-	Topic         string
-=======
 	TopicName     string
->>>>>>> 6d542275
 	GroupID       string
 	PerfMsgCount  int
 	PerfMsgSize   int
