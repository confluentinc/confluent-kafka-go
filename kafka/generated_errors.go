package kafka
// Copyright 2016-2020 Confluent Inc.
<<<<<<< HEAD
// AUTOMATICALLY GENERATED ON 2020-09-01 12:11:14.085648 +1000 AEST m=+0.000449739 USING librdkafka 1.4.2
=======
// AUTOMATICALLY GENERATED ON 2020-11-05 11:15:05.835042851 +0100 CET m=+0.000270713 USING librdkafka 1.5.2-dirty
>>>>>>> 192b82af

/*
#include "rdkafka_select.h"
*/
import "C"

// ErrorCode is the integer representation of local and broker error codes
type ErrorCode int

// String returns a human readable representation of an error code
func (c ErrorCode) String() string {
      return C.GoString(C.rd_kafka_err2str(C.rd_kafka_resp_err_t(c)))
}

const (
    // ErrBadMsg Local: Bad message format
    ErrBadMsg ErrorCode = ErrorCode(C.RD_KAFKA_RESP_ERR__BAD_MSG)
    // ErrBadCompression Local: Invalid compressed data
    ErrBadCompression ErrorCode = ErrorCode(C.RD_KAFKA_RESP_ERR__BAD_COMPRESSION)
    // ErrDestroy Local: Broker handle destroyed
    ErrDestroy ErrorCode = ErrorCode(C.RD_KAFKA_RESP_ERR__DESTROY)
    // ErrFail Local: Communication failure with broker
    ErrFail ErrorCode = ErrorCode(C.RD_KAFKA_RESP_ERR__FAIL)
    // ErrTransport Local: Broker transport failure
    ErrTransport ErrorCode = ErrorCode(C.RD_KAFKA_RESP_ERR__TRANSPORT)
    // ErrCritSysResource Local: Critical system resource failure
    ErrCritSysResource ErrorCode = ErrorCode(C.RD_KAFKA_RESP_ERR__CRIT_SYS_RESOURCE)
    // ErrResolve Local: Host resolution failure
    ErrResolve ErrorCode = ErrorCode(C.RD_KAFKA_RESP_ERR__RESOLVE)
    // ErrMsgTimedOut Local: Message timed out
    ErrMsgTimedOut ErrorCode = ErrorCode(C.RD_KAFKA_RESP_ERR__MSG_TIMED_OUT)
    // ErrPartitionEOF Broker: No more messages
    ErrPartitionEOF ErrorCode = ErrorCode(C.RD_KAFKA_RESP_ERR__PARTITION_EOF)
    // ErrUnknownPartition Local: Unknown partition
    ErrUnknownPartition ErrorCode = ErrorCode(C.RD_KAFKA_RESP_ERR__UNKNOWN_PARTITION)
    // ErrFs Local: File or filesystem error
    ErrFs ErrorCode = ErrorCode(C.RD_KAFKA_RESP_ERR__FS)
    // ErrUnknownTopic Local: Unknown topic
    ErrUnknownTopic ErrorCode = ErrorCode(C.RD_KAFKA_RESP_ERR__UNKNOWN_TOPIC)
    // ErrAllBrokersDown Local: All broker connections are down
    ErrAllBrokersDown ErrorCode = ErrorCode(C.RD_KAFKA_RESP_ERR__ALL_BROKERS_DOWN)
    // ErrInvalidArg Local: Invalid argument or configuration
    ErrInvalidArg ErrorCode = ErrorCode(C.RD_KAFKA_RESP_ERR__INVALID_ARG)
    // ErrTimedOut Local: Timed out
    ErrTimedOut ErrorCode = ErrorCode(C.RD_KAFKA_RESP_ERR__TIMED_OUT)
    // ErrQueueFull Local: Queue full
    ErrQueueFull ErrorCode = ErrorCode(C.RD_KAFKA_RESP_ERR__QUEUE_FULL)
    // ErrIsrInsuff Local: ISR count insufficient
    ErrIsrInsuff ErrorCode = ErrorCode(C.RD_KAFKA_RESP_ERR__ISR_INSUFF)
    // ErrNodeUpdate Local: Broker node update
    ErrNodeUpdate ErrorCode = ErrorCode(C.RD_KAFKA_RESP_ERR__NODE_UPDATE)
    // ErrSsl Local: SSL error
    ErrSsl ErrorCode = ErrorCode(C.RD_KAFKA_RESP_ERR__SSL)
    // ErrWaitCoord Local: Waiting for coordinator
    ErrWaitCoord ErrorCode = ErrorCode(C.RD_KAFKA_RESP_ERR__WAIT_COORD)
    // ErrUnknownGroup Local: Unknown group
    ErrUnknownGroup ErrorCode = ErrorCode(C.RD_KAFKA_RESP_ERR__UNKNOWN_GROUP)
    // ErrInProgress Local: Operation in progress
    ErrInProgress ErrorCode = ErrorCode(C.RD_KAFKA_RESP_ERR__IN_PROGRESS)
    // ErrPrevInProgress Local: Previous operation in progress
    ErrPrevInProgress ErrorCode = ErrorCode(C.RD_KAFKA_RESP_ERR__PREV_IN_PROGRESS)
    // ErrExistingSubscription Local: Existing subscription
    ErrExistingSubscription ErrorCode = ErrorCode(C.RD_KAFKA_RESP_ERR__EXISTING_SUBSCRIPTION)
    // ErrAssignPartitions Local: Assign partitions
    ErrAssignPartitions ErrorCode = ErrorCode(C.RD_KAFKA_RESP_ERR__ASSIGN_PARTITIONS)
    // ErrRevokePartitions Local: Revoke partitions
    ErrRevokePartitions ErrorCode = ErrorCode(C.RD_KAFKA_RESP_ERR__REVOKE_PARTITIONS)
    // ErrConflict Local: Conflicting use
    ErrConflict ErrorCode = ErrorCode(C.RD_KAFKA_RESP_ERR__CONFLICT)
    // ErrState Local: Erroneous state
    ErrState ErrorCode = ErrorCode(C.RD_KAFKA_RESP_ERR__STATE)
    // ErrUnknownProtocol Local: Unknown protocol
    ErrUnknownProtocol ErrorCode = ErrorCode(C.RD_KAFKA_RESP_ERR__UNKNOWN_PROTOCOL)
    // ErrNotImplemented Local: Not implemented
    ErrNotImplemented ErrorCode = ErrorCode(C.RD_KAFKA_RESP_ERR__NOT_IMPLEMENTED)
    // ErrAuthentication Local: Authentication failure
    ErrAuthentication ErrorCode = ErrorCode(C.RD_KAFKA_RESP_ERR__AUTHENTICATION)
    // ErrNoOffset Local: No offset stored
    ErrNoOffset ErrorCode = ErrorCode(C.RD_KAFKA_RESP_ERR__NO_OFFSET)
    // ErrOutdated Local: Outdated
    ErrOutdated ErrorCode = ErrorCode(C.RD_KAFKA_RESP_ERR__OUTDATED)
    // ErrTimedOutQueue Local: Timed out in queue
    ErrTimedOutQueue ErrorCode = ErrorCode(C.RD_KAFKA_RESP_ERR__TIMED_OUT_QUEUE)
    // ErrUnsupportedFeature Local: Required feature not supported by broker
    ErrUnsupportedFeature ErrorCode = ErrorCode(C.RD_KAFKA_RESP_ERR__UNSUPPORTED_FEATURE)
    // ErrWaitCache Local: Awaiting cache update
    ErrWaitCache ErrorCode = ErrorCode(C.RD_KAFKA_RESP_ERR__WAIT_CACHE)
    // ErrIntr Local: Operation interrupted
    ErrIntr ErrorCode = ErrorCode(C.RD_KAFKA_RESP_ERR__INTR)
    // ErrKeySerialization Local: Key serialization error
    ErrKeySerialization ErrorCode = ErrorCode(C.RD_KAFKA_RESP_ERR__KEY_SERIALIZATION)
    // ErrValueSerialization Local: Value serialization error
    ErrValueSerialization ErrorCode = ErrorCode(C.RD_KAFKA_RESP_ERR__VALUE_SERIALIZATION)
    // ErrKeyDeserialization Local: Key deserialization error
    ErrKeyDeserialization ErrorCode = ErrorCode(C.RD_KAFKA_RESP_ERR__KEY_DESERIALIZATION)
    // ErrValueDeserialization Local: Value deserialization error
    ErrValueDeserialization ErrorCode = ErrorCode(C.RD_KAFKA_RESP_ERR__VALUE_DESERIALIZATION)
    // ErrPartial Local: Partial response
    ErrPartial ErrorCode = ErrorCode(C.RD_KAFKA_RESP_ERR__PARTIAL)
    // ErrReadOnly Local: Read-only object
    ErrReadOnly ErrorCode = ErrorCode(C.RD_KAFKA_RESP_ERR__READ_ONLY)
    // ErrNoent Local: No such entry
    ErrNoent ErrorCode = ErrorCode(C.RD_KAFKA_RESP_ERR__NOENT)
    // ErrUnderflow Local: Read underflow
    ErrUnderflow ErrorCode = ErrorCode(C.RD_KAFKA_RESP_ERR__UNDERFLOW)
    // ErrInvalidType Local: Invalid type
    ErrInvalidType ErrorCode = ErrorCode(C.RD_KAFKA_RESP_ERR__INVALID_TYPE)
    // ErrRetry Local: Retry operation
    ErrRetry ErrorCode = ErrorCode(C.RD_KAFKA_RESP_ERR__RETRY)
    // ErrPurgeQueue Local: Purged in queue
    ErrPurgeQueue ErrorCode = ErrorCode(C.RD_KAFKA_RESP_ERR__PURGE_QUEUE)
    // ErrPurgeInflight Local: Purged in flight
    ErrPurgeInflight ErrorCode = ErrorCode(C.RD_KAFKA_RESP_ERR__PURGE_INFLIGHT)
    // ErrFatal Local: Fatal error
    ErrFatal ErrorCode = ErrorCode(C.RD_KAFKA_RESP_ERR__FATAL)
    // ErrInconsistent Local: Inconsistent state
    ErrInconsistent ErrorCode = ErrorCode(C.RD_KAFKA_RESP_ERR__INCONSISTENT)
    // ErrGaplessGuarantee Local: Gap-less ordering would not be guaranteed if proceeding
    ErrGaplessGuarantee ErrorCode = ErrorCode(C.RD_KAFKA_RESP_ERR__GAPLESS_GUARANTEE)
    // ErrMaxPollExceeded Local: Maximum application poll interval (max.poll.interval.ms) exceeded
    ErrMaxPollExceeded ErrorCode = ErrorCode(C.RD_KAFKA_RESP_ERR__MAX_POLL_EXCEEDED)
    // ErrUnknownBroker Local: Unknown broker
    ErrUnknownBroker ErrorCode = ErrorCode(C.RD_KAFKA_RESP_ERR__UNKNOWN_BROKER)
    // ErrNotConfigured Local: Functionality not configured
    ErrNotConfigured ErrorCode = ErrorCode(C.RD_KAFKA_RESP_ERR__NOT_CONFIGURED)
    // ErrFenced Local: This instance has been fenced by a newer instance
    ErrFenced ErrorCode = ErrorCode(C.RD_KAFKA_RESP_ERR__FENCED)
    // ErrApplication Local: Application generated error
    ErrApplication ErrorCode = ErrorCode(C.RD_KAFKA_RESP_ERR__APPLICATION)
    // ErrUnknown Unknown broker error
    ErrUnknown ErrorCode = ErrorCode(C.RD_KAFKA_RESP_ERR_UNKNOWN)
    // ErrNoError Success
    ErrNoError ErrorCode = ErrorCode(C.RD_KAFKA_RESP_ERR_NO_ERROR)
    // ErrOffsetOutOfRange Broker: Offset out of range
    ErrOffsetOutOfRange ErrorCode = ErrorCode(C.RD_KAFKA_RESP_ERR_OFFSET_OUT_OF_RANGE)
    // ErrInvalidMsg Broker: Invalid message
    ErrInvalidMsg ErrorCode = ErrorCode(C.RD_KAFKA_RESP_ERR_INVALID_MSG)
    // ErrUnknownTopicOrPart Broker: Unknown topic or partition
    ErrUnknownTopicOrPart ErrorCode = ErrorCode(C.RD_KAFKA_RESP_ERR_UNKNOWN_TOPIC_OR_PART)
    // ErrInvalidMsgSize Broker: Invalid message size
    ErrInvalidMsgSize ErrorCode = ErrorCode(C.RD_KAFKA_RESP_ERR_INVALID_MSG_SIZE)
    // ErrLeaderNotAvailable Broker: Leader not available
    ErrLeaderNotAvailable ErrorCode = ErrorCode(C.RD_KAFKA_RESP_ERR_LEADER_NOT_AVAILABLE)
    // ErrNotLeaderForPartition Broker: Not leader for partition
    ErrNotLeaderForPartition ErrorCode = ErrorCode(C.RD_KAFKA_RESP_ERR_NOT_LEADER_FOR_PARTITION)
    // ErrRequestTimedOut Broker: Request timed out
    ErrRequestTimedOut ErrorCode = ErrorCode(C.RD_KAFKA_RESP_ERR_REQUEST_TIMED_OUT)
    // ErrBrokerNotAvailable Broker: Broker not available
    ErrBrokerNotAvailable ErrorCode = ErrorCode(C.RD_KAFKA_RESP_ERR_BROKER_NOT_AVAILABLE)
    // ErrReplicaNotAvailable Broker: Replica not available
    ErrReplicaNotAvailable ErrorCode = ErrorCode(C.RD_KAFKA_RESP_ERR_REPLICA_NOT_AVAILABLE)
    // ErrMsgSizeTooLarge Broker: Message size too large
    ErrMsgSizeTooLarge ErrorCode = ErrorCode(C.RD_KAFKA_RESP_ERR_MSG_SIZE_TOO_LARGE)
    // ErrStaleCtrlEpoch Broker: StaleControllerEpochCode
    ErrStaleCtrlEpoch ErrorCode = ErrorCode(C.RD_KAFKA_RESP_ERR_STALE_CTRL_EPOCH)
    // ErrOffsetMetadataTooLarge Broker: Offset metadata string too large
    ErrOffsetMetadataTooLarge ErrorCode = ErrorCode(C.RD_KAFKA_RESP_ERR_OFFSET_METADATA_TOO_LARGE)
    // ErrNetworkException Broker: Broker disconnected before response received
    ErrNetworkException ErrorCode = ErrorCode(C.RD_KAFKA_RESP_ERR_NETWORK_EXCEPTION)
    // ErrCoordinatorLoadInProgress Broker: Coordinator load in progress
    ErrCoordinatorLoadInProgress ErrorCode = ErrorCode(C.RD_KAFKA_RESP_ERR_COORDINATOR_LOAD_IN_PROGRESS)
    // ErrCoordinatorNotAvailable Broker: Coordinator not available
    ErrCoordinatorNotAvailable ErrorCode = ErrorCode(C.RD_KAFKA_RESP_ERR_COORDINATOR_NOT_AVAILABLE)
    // ErrNotCoordinator Broker: Not coordinator
    ErrNotCoordinator ErrorCode = ErrorCode(C.RD_KAFKA_RESP_ERR_NOT_COORDINATOR)
    // ErrTopicException Broker: Invalid topic
    ErrTopicException ErrorCode = ErrorCode(C.RD_KAFKA_RESP_ERR_TOPIC_EXCEPTION)
    // ErrRecordListTooLarge Broker: Message batch larger than configured server segment size
    ErrRecordListTooLarge ErrorCode = ErrorCode(C.RD_KAFKA_RESP_ERR_RECORD_LIST_TOO_LARGE)
    // ErrNotEnoughReplicas Broker: Not enough in-sync replicas
    ErrNotEnoughReplicas ErrorCode = ErrorCode(C.RD_KAFKA_RESP_ERR_NOT_ENOUGH_REPLICAS)
    // ErrNotEnoughReplicasAfterAppend Broker: Message(s) written to insufficient number of in-sync replicas
    ErrNotEnoughReplicasAfterAppend ErrorCode = ErrorCode(C.RD_KAFKA_RESP_ERR_NOT_ENOUGH_REPLICAS_AFTER_APPEND)
    // ErrInvalidRequiredAcks Broker: Invalid required acks value
    ErrInvalidRequiredAcks ErrorCode = ErrorCode(C.RD_KAFKA_RESP_ERR_INVALID_REQUIRED_ACKS)
    // ErrIllegalGeneration Broker: Specified group generation id is not valid
    ErrIllegalGeneration ErrorCode = ErrorCode(C.RD_KAFKA_RESP_ERR_ILLEGAL_GENERATION)
    // ErrInconsistentGroupProtocol Broker: Inconsistent group protocol
    ErrInconsistentGroupProtocol ErrorCode = ErrorCode(C.RD_KAFKA_RESP_ERR_INCONSISTENT_GROUP_PROTOCOL)
    // ErrInvalidGroupID Broker: Invalid group.id
    ErrInvalidGroupID ErrorCode = ErrorCode(C.RD_KAFKA_RESP_ERR_INVALID_GROUP_ID)
    // ErrUnknownMemberID Broker: Unknown member
    ErrUnknownMemberID ErrorCode = ErrorCode(C.RD_KAFKA_RESP_ERR_UNKNOWN_MEMBER_ID)
    // ErrInvalidSessionTimeout Broker: Invalid session timeout
    ErrInvalidSessionTimeout ErrorCode = ErrorCode(C.RD_KAFKA_RESP_ERR_INVALID_SESSION_TIMEOUT)
    // ErrRebalanceInProgress Broker: Group rebalance in progress
    ErrRebalanceInProgress ErrorCode = ErrorCode(C.RD_KAFKA_RESP_ERR_REBALANCE_IN_PROGRESS)
    // ErrInvalidCommitOffsetSize Broker: Commit offset data size is not valid
    ErrInvalidCommitOffsetSize ErrorCode = ErrorCode(C.RD_KAFKA_RESP_ERR_INVALID_COMMIT_OFFSET_SIZE)
    // ErrTopicAuthorizationFailed Broker: Topic authorization failed
    ErrTopicAuthorizationFailed ErrorCode = ErrorCode(C.RD_KAFKA_RESP_ERR_TOPIC_AUTHORIZATION_FAILED)
    // ErrGroupAuthorizationFailed Broker: Group authorization failed
    ErrGroupAuthorizationFailed ErrorCode = ErrorCode(C.RD_KAFKA_RESP_ERR_GROUP_AUTHORIZATION_FAILED)
    // ErrClusterAuthorizationFailed Broker: Cluster authorization failed
    ErrClusterAuthorizationFailed ErrorCode = ErrorCode(C.RD_KAFKA_RESP_ERR_CLUSTER_AUTHORIZATION_FAILED)
    // ErrInvalidTimestamp Broker: Invalid timestamp
    ErrInvalidTimestamp ErrorCode = ErrorCode(C.RD_KAFKA_RESP_ERR_INVALID_TIMESTAMP)
    // ErrUnsupportedSaslMechanism Broker: Unsupported SASL mechanism
    ErrUnsupportedSaslMechanism ErrorCode = ErrorCode(C.RD_KAFKA_RESP_ERR_UNSUPPORTED_SASL_MECHANISM)
    // ErrIllegalSaslState Broker: Request not valid in current SASL state
    ErrIllegalSaslState ErrorCode = ErrorCode(C.RD_KAFKA_RESP_ERR_ILLEGAL_SASL_STATE)
    // ErrUnsupportedVersion Broker: API version not supported
    ErrUnsupportedVersion ErrorCode = ErrorCode(C.RD_KAFKA_RESP_ERR_UNSUPPORTED_VERSION)
    // ErrTopicAlreadyExists Broker: Topic already exists
    ErrTopicAlreadyExists ErrorCode = ErrorCode(C.RD_KAFKA_RESP_ERR_TOPIC_ALREADY_EXISTS)
    // ErrInvalidPartitions Broker: Invalid number of partitions
    ErrInvalidPartitions ErrorCode = ErrorCode(C.RD_KAFKA_RESP_ERR_INVALID_PARTITIONS)
    // ErrInvalidReplicationFactor Broker: Invalid replication factor
    ErrInvalidReplicationFactor ErrorCode = ErrorCode(C.RD_KAFKA_RESP_ERR_INVALID_REPLICATION_FACTOR)
    // ErrInvalidReplicaAssignment Broker: Invalid replica assignment
    ErrInvalidReplicaAssignment ErrorCode = ErrorCode(C.RD_KAFKA_RESP_ERR_INVALID_REPLICA_ASSIGNMENT)
    // ErrInvalidConfig Broker: Configuration is invalid
    ErrInvalidConfig ErrorCode = ErrorCode(C.RD_KAFKA_RESP_ERR_INVALID_CONFIG)
    // ErrNotController Broker: Not controller for cluster
    ErrNotController ErrorCode = ErrorCode(C.RD_KAFKA_RESP_ERR_NOT_CONTROLLER)
    // ErrInvalidRequest Broker: Invalid request
    ErrInvalidRequest ErrorCode = ErrorCode(C.RD_KAFKA_RESP_ERR_INVALID_REQUEST)
    // ErrUnsupportedForMessageFormat Broker: Message format on broker does not support request
    ErrUnsupportedForMessageFormat ErrorCode = ErrorCode(C.RD_KAFKA_RESP_ERR_UNSUPPORTED_FOR_MESSAGE_FORMAT)
    // ErrPolicyViolation Broker: Policy violation
    ErrPolicyViolation ErrorCode = ErrorCode(C.RD_KAFKA_RESP_ERR_POLICY_VIOLATION)
    // ErrOutOfOrderSequenceNumber Broker: Broker received an out of order sequence number
    ErrOutOfOrderSequenceNumber ErrorCode = ErrorCode(C.RD_KAFKA_RESP_ERR_OUT_OF_ORDER_SEQUENCE_NUMBER)
    // ErrDuplicateSequenceNumber Broker: Broker received a duplicate sequence number
    ErrDuplicateSequenceNumber ErrorCode = ErrorCode(C.RD_KAFKA_RESP_ERR_DUPLICATE_SEQUENCE_NUMBER)
    // ErrInvalidProducerEpoch Broker: Producer attempted an operation with an old epoch
    ErrInvalidProducerEpoch ErrorCode = ErrorCode(C.RD_KAFKA_RESP_ERR_INVALID_PRODUCER_EPOCH)
    // ErrInvalidTxnState Broker: Producer attempted a transactional operation in an invalid state
    ErrInvalidTxnState ErrorCode = ErrorCode(C.RD_KAFKA_RESP_ERR_INVALID_TXN_STATE)
    // ErrInvalidProducerIDMapping Broker: Producer attempted to use a producer id which is not currently assigned to its transactional id
    ErrInvalidProducerIDMapping ErrorCode = ErrorCode(C.RD_KAFKA_RESP_ERR_INVALID_PRODUCER_ID_MAPPING)
    // ErrInvalidTransactionTimeout Broker: Transaction timeout is larger than the maximum value allowed by the broker's max.transaction.timeout.ms
    ErrInvalidTransactionTimeout ErrorCode = ErrorCode(C.RD_KAFKA_RESP_ERR_INVALID_TRANSACTION_TIMEOUT)
    // ErrConcurrentTransactions Broker: Producer attempted to update a transaction while another concurrent operation on the same transaction was ongoing
    ErrConcurrentTransactions ErrorCode = ErrorCode(C.RD_KAFKA_RESP_ERR_CONCURRENT_TRANSACTIONS)
    // ErrTransactionCoordinatorFenced Broker: Indicates that the transaction coordinator sending a WriteTxnMarker is no longer the current coordinator for a given producer
    ErrTransactionCoordinatorFenced ErrorCode = ErrorCode(C.RD_KAFKA_RESP_ERR_TRANSACTION_COORDINATOR_FENCED)
    // ErrTransactionalIDAuthorizationFailed Broker: Transactional Id authorization failed
    ErrTransactionalIDAuthorizationFailed ErrorCode = ErrorCode(C.RD_KAFKA_RESP_ERR_TRANSACTIONAL_ID_AUTHORIZATION_FAILED)
    // ErrSecurityDisabled Broker: Security features are disabled
    ErrSecurityDisabled ErrorCode = ErrorCode(C.RD_KAFKA_RESP_ERR_SECURITY_DISABLED)
    // ErrOperationNotAttempted Broker: Operation not attempted
    ErrOperationNotAttempted ErrorCode = ErrorCode(C.RD_KAFKA_RESP_ERR_OPERATION_NOT_ATTEMPTED)
    // ErrKafkaStorageError Broker: Disk error when trying to access log file on disk
    ErrKafkaStorageError ErrorCode = ErrorCode(C.RD_KAFKA_RESP_ERR_KAFKA_STORAGE_ERROR)
    // ErrLogDirNotFound Broker: The user-specified log directory is not found in the broker config
    ErrLogDirNotFound ErrorCode = ErrorCode(C.RD_KAFKA_RESP_ERR_LOG_DIR_NOT_FOUND)
    // ErrSaslAuthenticationFailed Broker: SASL Authentication failed
    ErrSaslAuthenticationFailed ErrorCode = ErrorCode(C.RD_KAFKA_RESP_ERR_SASL_AUTHENTICATION_FAILED)
    // ErrUnknownProducerID Broker: Unknown Producer Id
    ErrUnknownProducerID ErrorCode = ErrorCode(C.RD_KAFKA_RESP_ERR_UNKNOWN_PRODUCER_ID)
    // ErrReassignmentInProgress Broker: Partition reassignment is in progress
    ErrReassignmentInProgress ErrorCode = ErrorCode(C.RD_KAFKA_RESP_ERR_REASSIGNMENT_IN_PROGRESS)
    // ErrDelegationTokenAuthDisabled Broker: Delegation Token feature is not enabled
    ErrDelegationTokenAuthDisabled ErrorCode = ErrorCode(C.RD_KAFKA_RESP_ERR_DELEGATION_TOKEN_AUTH_DISABLED)
    // ErrDelegationTokenNotFound Broker: Delegation Token is not found on server
    ErrDelegationTokenNotFound ErrorCode = ErrorCode(C.RD_KAFKA_RESP_ERR_DELEGATION_TOKEN_NOT_FOUND)
    // ErrDelegationTokenOwnerMismatch Broker: Specified Principal is not valid Owner/Renewer
    ErrDelegationTokenOwnerMismatch ErrorCode = ErrorCode(C.RD_KAFKA_RESP_ERR_DELEGATION_TOKEN_OWNER_MISMATCH)
    // ErrDelegationTokenRequestNotAllowed Broker: Delegation Token requests are not allowed on this connection
    ErrDelegationTokenRequestNotAllowed ErrorCode = ErrorCode(C.RD_KAFKA_RESP_ERR_DELEGATION_TOKEN_REQUEST_NOT_ALLOWED)
    // ErrDelegationTokenAuthorizationFailed Broker: Delegation Token authorization failed
    ErrDelegationTokenAuthorizationFailed ErrorCode = ErrorCode(C.RD_KAFKA_RESP_ERR_DELEGATION_TOKEN_AUTHORIZATION_FAILED)
    // ErrDelegationTokenExpired Broker: Delegation Token is expired
    ErrDelegationTokenExpired ErrorCode = ErrorCode(C.RD_KAFKA_RESP_ERR_DELEGATION_TOKEN_EXPIRED)
    // ErrInvalidPrincipalType Broker: Supplied principalType is not supported
    ErrInvalidPrincipalType ErrorCode = ErrorCode(C.RD_KAFKA_RESP_ERR_INVALID_PRINCIPAL_TYPE)
    // ErrNonEmptyGroup Broker: The group is not empty
    ErrNonEmptyGroup ErrorCode = ErrorCode(C.RD_KAFKA_RESP_ERR_NON_EMPTY_GROUP)
    // ErrGroupIDNotFound Broker: The group id does not exist
    ErrGroupIDNotFound ErrorCode = ErrorCode(C.RD_KAFKA_RESP_ERR_GROUP_ID_NOT_FOUND)
    // ErrFetchSessionIDNotFound Broker: The fetch session ID was not found
    ErrFetchSessionIDNotFound ErrorCode = ErrorCode(C.RD_KAFKA_RESP_ERR_FETCH_SESSION_ID_NOT_FOUND)
    // ErrInvalidFetchSessionEpoch Broker: The fetch session epoch is invalid
    ErrInvalidFetchSessionEpoch ErrorCode = ErrorCode(C.RD_KAFKA_RESP_ERR_INVALID_FETCH_SESSION_EPOCH)
    // ErrListenerNotFound Broker: No matching listener
    ErrListenerNotFound ErrorCode = ErrorCode(C.RD_KAFKA_RESP_ERR_LISTENER_NOT_FOUND)
    // ErrTopicDeletionDisabled Broker: Topic deletion is disabled
    ErrTopicDeletionDisabled ErrorCode = ErrorCode(C.RD_KAFKA_RESP_ERR_TOPIC_DELETION_DISABLED)
    // ErrFencedLeaderEpoch Broker: Leader epoch is older than broker epoch
    ErrFencedLeaderEpoch ErrorCode = ErrorCode(C.RD_KAFKA_RESP_ERR_FENCED_LEADER_EPOCH)
    // ErrUnknownLeaderEpoch Broker: Leader epoch is newer than broker epoch
    ErrUnknownLeaderEpoch ErrorCode = ErrorCode(C.RD_KAFKA_RESP_ERR_UNKNOWN_LEADER_EPOCH)
    // ErrUnsupportedCompressionType Broker: Unsupported compression type
    ErrUnsupportedCompressionType ErrorCode = ErrorCode(C.RD_KAFKA_RESP_ERR_UNSUPPORTED_COMPRESSION_TYPE)
    // ErrStaleBrokerEpoch Broker: Broker epoch has changed
    ErrStaleBrokerEpoch ErrorCode = ErrorCode(C.RD_KAFKA_RESP_ERR_STALE_BROKER_EPOCH)
    // ErrOffsetNotAvailable Broker: Leader high watermark is not caught up
    ErrOffsetNotAvailable ErrorCode = ErrorCode(C.RD_KAFKA_RESP_ERR_OFFSET_NOT_AVAILABLE)
    // ErrMemberIDRequired Broker: Group member needs a valid member ID
    ErrMemberIDRequired ErrorCode = ErrorCode(C.RD_KAFKA_RESP_ERR_MEMBER_ID_REQUIRED)
    // ErrPreferredLeaderNotAvailable Broker: Preferred leader was not available
    ErrPreferredLeaderNotAvailable ErrorCode = ErrorCode(C.RD_KAFKA_RESP_ERR_PREFERRED_LEADER_NOT_AVAILABLE)
    // ErrGroupMaxSizeReached Broker: Consumer group has reached maximum size
    ErrGroupMaxSizeReached ErrorCode = ErrorCode(C.RD_KAFKA_RESP_ERR_GROUP_MAX_SIZE_REACHED)
    // ErrFencedInstanceID Broker: Static consumer fenced by other consumer with same group.instance.id
    ErrFencedInstanceID ErrorCode = ErrorCode(C.RD_KAFKA_RESP_ERR_FENCED_INSTANCE_ID)
    // ErrEligibleLeadersNotAvailable Broker: Eligible partition leaders are not available
    ErrEligibleLeadersNotAvailable ErrorCode = ErrorCode(C.RD_KAFKA_RESP_ERR_ELIGIBLE_LEADERS_NOT_AVAILABLE)
    // ErrElectionNotNeeded Broker: Leader election not needed for topic partition
    ErrElectionNotNeeded ErrorCode = ErrorCode(C.RD_KAFKA_RESP_ERR_ELECTION_NOT_NEEDED)
    // ErrNoReassignmentInProgress Broker: No partition reassignment is in progress
    ErrNoReassignmentInProgress ErrorCode = ErrorCode(C.RD_KAFKA_RESP_ERR_NO_REASSIGNMENT_IN_PROGRESS)
    // ErrGroupSubscribedToTopic Broker: Deleting offsets of a topic while the consumer group is subscribed to it
    ErrGroupSubscribedToTopic ErrorCode = ErrorCode(C.RD_KAFKA_RESP_ERR_GROUP_SUBSCRIBED_TO_TOPIC)
    // ErrInvalidRecord Broker: Broker failed to validate record
    ErrInvalidRecord ErrorCode = ErrorCode(C.RD_KAFKA_RESP_ERR_INVALID_RECORD)
    // ErrUnstableOffsetCommit Broker: There are unstable offsets that need to be cleared
    ErrUnstableOffsetCommit ErrorCode = ErrorCode(C.RD_KAFKA_RESP_ERR_UNSTABLE_OFFSET_COMMIT)
)<|MERGE_RESOLUTION|>--- conflicted
+++ resolved
@@ -1,10 +1,7 @@
 package kafka
+
 // Copyright 2016-2020 Confluent Inc.
-<<<<<<< HEAD
-// AUTOMATICALLY GENERATED ON 2020-09-01 12:11:14.085648 +1000 AEST m=+0.000449739 USING librdkafka 1.4.2
-=======
 // AUTOMATICALLY GENERATED ON 2020-11-05 11:15:05.835042851 +0100 CET m=+0.000270713 USING librdkafka 1.5.2-dirty
->>>>>>> 192b82af
 
 /*
 #include "rdkafka_select.h"
@@ -16,302 +13,302 @@
 
 // String returns a human readable representation of an error code
 func (c ErrorCode) String() string {
-      return C.GoString(C.rd_kafka_err2str(C.rd_kafka_resp_err_t(c)))
+	return C.GoString(C.rd_kafka_err2str(C.rd_kafka_resp_err_t(c)))
 }
 
 const (
-    // ErrBadMsg Local: Bad message format
-    ErrBadMsg ErrorCode = ErrorCode(C.RD_KAFKA_RESP_ERR__BAD_MSG)
-    // ErrBadCompression Local: Invalid compressed data
-    ErrBadCompression ErrorCode = ErrorCode(C.RD_KAFKA_RESP_ERR__BAD_COMPRESSION)
-    // ErrDestroy Local: Broker handle destroyed
-    ErrDestroy ErrorCode = ErrorCode(C.RD_KAFKA_RESP_ERR__DESTROY)
-    // ErrFail Local: Communication failure with broker
-    ErrFail ErrorCode = ErrorCode(C.RD_KAFKA_RESP_ERR__FAIL)
-    // ErrTransport Local: Broker transport failure
-    ErrTransport ErrorCode = ErrorCode(C.RD_KAFKA_RESP_ERR__TRANSPORT)
-    // ErrCritSysResource Local: Critical system resource failure
-    ErrCritSysResource ErrorCode = ErrorCode(C.RD_KAFKA_RESP_ERR__CRIT_SYS_RESOURCE)
-    // ErrResolve Local: Host resolution failure
-    ErrResolve ErrorCode = ErrorCode(C.RD_KAFKA_RESP_ERR__RESOLVE)
-    // ErrMsgTimedOut Local: Message timed out
-    ErrMsgTimedOut ErrorCode = ErrorCode(C.RD_KAFKA_RESP_ERR__MSG_TIMED_OUT)
-    // ErrPartitionEOF Broker: No more messages
-    ErrPartitionEOF ErrorCode = ErrorCode(C.RD_KAFKA_RESP_ERR__PARTITION_EOF)
-    // ErrUnknownPartition Local: Unknown partition
-    ErrUnknownPartition ErrorCode = ErrorCode(C.RD_KAFKA_RESP_ERR__UNKNOWN_PARTITION)
-    // ErrFs Local: File or filesystem error
-    ErrFs ErrorCode = ErrorCode(C.RD_KAFKA_RESP_ERR__FS)
-    // ErrUnknownTopic Local: Unknown topic
-    ErrUnknownTopic ErrorCode = ErrorCode(C.RD_KAFKA_RESP_ERR__UNKNOWN_TOPIC)
-    // ErrAllBrokersDown Local: All broker connections are down
-    ErrAllBrokersDown ErrorCode = ErrorCode(C.RD_KAFKA_RESP_ERR__ALL_BROKERS_DOWN)
-    // ErrInvalidArg Local: Invalid argument or configuration
-    ErrInvalidArg ErrorCode = ErrorCode(C.RD_KAFKA_RESP_ERR__INVALID_ARG)
-    // ErrTimedOut Local: Timed out
-    ErrTimedOut ErrorCode = ErrorCode(C.RD_KAFKA_RESP_ERR__TIMED_OUT)
-    // ErrQueueFull Local: Queue full
-    ErrQueueFull ErrorCode = ErrorCode(C.RD_KAFKA_RESP_ERR__QUEUE_FULL)
-    // ErrIsrInsuff Local: ISR count insufficient
-    ErrIsrInsuff ErrorCode = ErrorCode(C.RD_KAFKA_RESP_ERR__ISR_INSUFF)
-    // ErrNodeUpdate Local: Broker node update
-    ErrNodeUpdate ErrorCode = ErrorCode(C.RD_KAFKA_RESP_ERR__NODE_UPDATE)
-    // ErrSsl Local: SSL error
-    ErrSsl ErrorCode = ErrorCode(C.RD_KAFKA_RESP_ERR__SSL)
-    // ErrWaitCoord Local: Waiting for coordinator
-    ErrWaitCoord ErrorCode = ErrorCode(C.RD_KAFKA_RESP_ERR__WAIT_COORD)
-    // ErrUnknownGroup Local: Unknown group
-    ErrUnknownGroup ErrorCode = ErrorCode(C.RD_KAFKA_RESP_ERR__UNKNOWN_GROUP)
-    // ErrInProgress Local: Operation in progress
-    ErrInProgress ErrorCode = ErrorCode(C.RD_KAFKA_RESP_ERR__IN_PROGRESS)
-    // ErrPrevInProgress Local: Previous operation in progress
-    ErrPrevInProgress ErrorCode = ErrorCode(C.RD_KAFKA_RESP_ERR__PREV_IN_PROGRESS)
-    // ErrExistingSubscription Local: Existing subscription
-    ErrExistingSubscription ErrorCode = ErrorCode(C.RD_KAFKA_RESP_ERR__EXISTING_SUBSCRIPTION)
-    // ErrAssignPartitions Local: Assign partitions
-    ErrAssignPartitions ErrorCode = ErrorCode(C.RD_KAFKA_RESP_ERR__ASSIGN_PARTITIONS)
-    // ErrRevokePartitions Local: Revoke partitions
-    ErrRevokePartitions ErrorCode = ErrorCode(C.RD_KAFKA_RESP_ERR__REVOKE_PARTITIONS)
-    // ErrConflict Local: Conflicting use
-    ErrConflict ErrorCode = ErrorCode(C.RD_KAFKA_RESP_ERR__CONFLICT)
-    // ErrState Local: Erroneous state
-    ErrState ErrorCode = ErrorCode(C.RD_KAFKA_RESP_ERR__STATE)
-    // ErrUnknownProtocol Local: Unknown protocol
-    ErrUnknownProtocol ErrorCode = ErrorCode(C.RD_KAFKA_RESP_ERR__UNKNOWN_PROTOCOL)
-    // ErrNotImplemented Local: Not implemented
-    ErrNotImplemented ErrorCode = ErrorCode(C.RD_KAFKA_RESP_ERR__NOT_IMPLEMENTED)
-    // ErrAuthentication Local: Authentication failure
-    ErrAuthentication ErrorCode = ErrorCode(C.RD_KAFKA_RESP_ERR__AUTHENTICATION)
-    // ErrNoOffset Local: No offset stored
-    ErrNoOffset ErrorCode = ErrorCode(C.RD_KAFKA_RESP_ERR__NO_OFFSET)
-    // ErrOutdated Local: Outdated
-    ErrOutdated ErrorCode = ErrorCode(C.RD_KAFKA_RESP_ERR__OUTDATED)
-    // ErrTimedOutQueue Local: Timed out in queue
-    ErrTimedOutQueue ErrorCode = ErrorCode(C.RD_KAFKA_RESP_ERR__TIMED_OUT_QUEUE)
-    // ErrUnsupportedFeature Local: Required feature not supported by broker
-    ErrUnsupportedFeature ErrorCode = ErrorCode(C.RD_KAFKA_RESP_ERR__UNSUPPORTED_FEATURE)
-    // ErrWaitCache Local: Awaiting cache update
-    ErrWaitCache ErrorCode = ErrorCode(C.RD_KAFKA_RESP_ERR__WAIT_CACHE)
-    // ErrIntr Local: Operation interrupted
-    ErrIntr ErrorCode = ErrorCode(C.RD_KAFKA_RESP_ERR__INTR)
-    // ErrKeySerialization Local: Key serialization error
-    ErrKeySerialization ErrorCode = ErrorCode(C.RD_KAFKA_RESP_ERR__KEY_SERIALIZATION)
-    // ErrValueSerialization Local: Value serialization error
-    ErrValueSerialization ErrorCode = ErrorCode(C.RD_KAFKA_RESP_ERR__VALUE_SERIALIZATION)
-    // ErrKeyDeserialization Local: Key deserialization error
-    ErrKeyDeserialization ErrorCode = ErrorCode(C.RD_KAFKA_RESP_ERR__KEY_DESERIALIZATION)
-    // ErrValueDeserialization Local: Value deserialization error
-    ErrValueDeserialization ErrorCode = ErrorCode(C.RD_KAFKA_RESP_ERR__VALUE_DESERIALIZATION)
-    // ErrPartial Local: Partial response
-    ErrPartial ErrorCode = ErrorCode(C.RD_KAFKA_RESP_ERR__PARTIAL)
-    // ErrReadOnly Local: Read-only object
-    ErrReadOnly ErrorCode = ErrorCode(C.RD_KAFKA_RESP_ERR__READ_ONLY)
-    // ErrNoent Local: No such entry
-    ErrNoent ErrorCode = ErrorCode(C.RD_KAFKA_RESP_ERR__NOENT)
-    // ErrUnderflow Local: Read underflow
-    ErrUnderflow ErrorCode = ErrorCode(C.RD_KAFKA_RESP_ERR__UNDERFLOW)
-    // ErrInvalidType Local: Invalid type
-    ErrInvalidType ErrorCode = ErrorCode(C.RD_KAFKA_RESP_ERR__INVALID_TYPE)
-    // ErrRetry Local: Retry operation
-    ErrRetry ErrorCode = ErrorCode(C.RD_KAFKA_RESP_ERR__RETRY)
-    // ErrPurgeQueue Local: Purged in queue
-    ErrPurgeQueue ErrorCode = ErrorCode(C.RD_KAFKA_RESP_ERR__PURGE_QUEUE)
-    // ErrPurgeInflight Local: Purged in flight
-    ErrPurgeInflight ErrorCode = ErrorCode(C.RD_KAFKA_RESP_ERR__PURGE_INFLIGHT)
-    // ErrFatal Local: Fatal error
-    ErrFatal ErrorCode = ErrorCode(C.RD_KAFKA_RESP_ERR__FATAL)
-    // ErrInconsistent Local: Inconsistent state
-    ErrInconsistent ErrorCode = ErrorCode(C.RD_KAFKA_RESP_ERR__INCONSISTENT)
-    // ErrGaplessGuarantee Local: Gap-less ordering would not be guaranteed if proceeding
-    ErrGaplessGuarantee ErrorCode = ErrorCode(C.RD_KAFKA_RESP_ERR__GAPLESS_GUARANTEE)
-    // ErrMaxPollExceeded Local: Maximum application poll interval (max.poll.interval.ms) exceeded
-    ErrMaxPollExceeded ErrorCode = ErrorCode(C.RD_KAFKA_RESP_ERR__MAX_POLL_EXCEEDED)
-    // ErrUnknownBroker Local: Unknown broker
-    ErrUnknownBroker ErrorCode = ErrorCode(C.RD_KAFKA_RESP_ERR__UNKNOWN_BROKER)
-    // ErrNotConfigured Local: Functionality not configured
-    ErrNotConfigured ErrorCode = ErrorCode(C.RD_KAFKA_RESP_ERR__NOT_CONFIGURED)
-    // ErrFenced Local: This instance has been fenced by a newer instance
-    ErrFenced ErrorCode = ErrorCode(C.RD_KAFKA_RESP_ERR__FENCED)
-    // ErrApplication Local: Application generated error
-    ErrApplication ErrorCode = ErrorCode(C.RD_KAFKA_RESP_ERR__APPLICATION)
-    // ErrUnknown Unknown broker error
-    ErrUnknown ErrorCode = ErrorCode(C.RD_KAFKA_RESP_ERR_UNKNOWN)
-    // ErrNoError Success
-    ErrNoError ErrorCode = ErrorCode(C.RD_KAFKA_RESP_ERR_NO_ERROR)
-    // ErrOffsetOutOfRange Broker: Offset out of range
-    ErrOffsetOutOfRange ErrorCode = ErrorCode(C.RD_KAFKA_RESP_ERR_OFFSET_OUT_OF_RANGE)
-    // ErrInvalidMsg Broker: Invalid message
-    ErrInvalidMsg ErrorCode = ErrorCode(C.RD_KAFKA_RESP_ERR_INVALID_MSG)
-    // ErrUnknownTopicOrPart Broker: Unknown topic or partition
-    ErrUnknownTopicOrPart ErrorCode = ErrorCode(C.RD_KAFKA_RESP_ERR_UNKNOWN_TOPIC_OR_PART)
-    // ErrInvalidMsgSize Broker: Invalid message size
-    ErrInvalidMsgSize ErrorCode = ErrorCode(C.RD_KAFKA_RESP_ERR_INVALID_MSG_SIZE)
-    // ErrLeaderNotAvailable Broker: Leader not available
-    ErrLeaderNotAvailable ErrorCode = ErrorCode(C.RD_KAFKA_RESP_ERR_LEADER_NOT_AVAILABLE)
-    // ErrNotLeaderForPartition Broker: Not leader for partition
-    ErrNotLeaderForPartition ErrorCode = ErrorCode(C.RD_KAFKA_RESP_ERR_NOT_LEADER_FOR_PARTITION)
-    // ErrRequestTimedOut Broker: Request timed out
-    ErrRequestTimedOut ErrorCode = ErrorCode(C.RD_KAFKA_RESP_ERR_REQUEST_TIMED_OUT)
-    // ErrBrokerNotAvailable Broker: Broker not available
-    ErrBrokerNotAvailable ErrorCode = ErrorCode(C.RD_KAFKA_RESP_ERR_BROKER_NOT_AVAILABLE)
-    // ErrReplicaNotAvailable Broker: Replica not available
-    ErrReplicaNotAvailable ErrorCode = ErrorCode(C.RD_KAFKA_RESP_ERR_REPLICA_NOT_AVAILABLE)
-    // ErrMsgSizeTooLarge Broker: Message size too large
-    ErrMsgSizeTooLarge ErrorCode = ErrorCode(C.RD_KAFKA_RESP_ERR_MSG_SIZE_TOO_LARGE)
-    // ErrStaleCtrlEpoch Broker: StaleControllerEpochCode
-    ErrStaleCtrlEpoch ErrorCode = ErrorCode(C.RD_KAFKA_RESP_ERR_STALE_CTRL_EPOCH)
-    // ErrOffsetMetadataTooLarge Broker: Offset metadata string too large
-    ErrOffsetMetadataTooLarge ErrorCode = ErrorCode(C.RD_KAFKA_RESP_ERR_OFFSET_METADATA_TOO_LARGE)
-    // ErrNetworkException Broker: Broker disconnected before response received
-    ErrNetworkException ErrorCode = ErrorCode(C.RD_KAFKA_RESP_ERR_NETWORK_EXCEPTION)
-    // ErrCoordinatorLoadInProgress Broker: Coordinator load in progress
-    ErrCoordinatorLoadInProgress ErrorCode = ErrorCode(C.RD_KAFKA_RESP_ERR_COORDINATOR_LOAD_IN_PROGRESS)
-    // ErrCoordinatorNotAvailable Broker: Coordinator not available
-    ErrCoordinatorNotAvailable ErrorCode = ErrorCode(C.RD_KAFKA_RESP_ERR_COORDINATOR_NOT_AVAILABLE)
-    // ErrNotCoordinator Broker: Not coordinator
-    ErrNotCoordinator ErrorCode = ErrorCode(C.RD_KAFKA_RESP_ERR_NOT_COORDINATOR)
-    // ErrTopicException Broker: Invalid topic
-    ErrTopicException ErrorCode = ErrorCode(C.RD_KAFKA_RESP_ERR_TOPIC_EXCEPTION)
-    // ErrRecordListTooLarge Broker: Message batch larger than configured server segment size
-    ErrRecordListTooLarge ErrorCode = ErrorCode(C.RD_KAFKA_RESP_ERR_RECORD_LIST_TOO_LARGE)
-    // ErrNotEnoughReplicas Broker: Not enough in-sync replicas
-    ErrNotEnoughReplicas ErrorCode = ErrorCode(C.RD_KAFKA_RESP_ERR_NOT_ENOUGH_REPLICAS)
-    // ErrNotEnoughReplicasAfterAppend Broker: Message(s) written to insufficient number of in-sync replicas
-    ErrNotEnoughReplicasAfterAppend ErrorCode = ErrorCode(C.RD_KAFKA_RESP_ERR_NOT_ENOUGH_REPLICAS_AFTER_APPEND)
-    // ErrInvalidRequiredAcks Broker: Invalid required acks value
-    ErrInvalidRequiredAcks ErrorCode = ErrorCode(C.RD_KAFKA_RESP_ERR_INVALID_REQUIRED_ACKS)
-    // ErrIllegalGeneration Broker: Specified group generation id is not valid
-    ErrIllegalGeneration ErrorCode = ErrorCode(C.RD_KAFKA_RESP_ERR_ILLEGAL_GENERATION)
-    // ErrInconsistentGroupProtocol Broker: Inconsistent group protocol
-    ErrInconsistentGroupProtocol ErrorCode = ErrorCode(C.RD_KAFKA_RESP_ERR_INCONSISTENT_GROUP_PROTOCOL)
-    // ErrInvalidGroupID Broker: Invalid group.id
-    ErrInvalidGroupID ErrorCode = ErrorCode(C.RD_KAFKA_RESP_ERR_INVALID_GROUP_ID)
-    // ErrUnknownMemberID Broker: Unknown member
-    ErrUnknownMemberID ErrorCode = ErrorCode(C.RD_KAFKA_RESP_ERR_UNKNOWN_MEMBER_ID)
-    // ErrInvalidSessionTimeout Broker: Invalid session timeout
-    ErrInvalidSessionTimeout ErrorCode = ErrorCode(C.RD_KAFKA_RESP_ERR_INVALID_SESSION_TIMEOUT)
-    // ErrRebalanceInProgress Broker: Group rebalance in progress
-    ErrRebalanceInProgress ErrorCode = ErrorCode(C.RD_KAFKA_RESP_ERR_REBALANCE_IN_PROGRESS)
-    // ErrInvalidCommitOffsetSize Broker: Commit offset data size is not valid
-    ErrInvalidCommitOffsetSize ErrorCode = ErrorCode(C.RD_KAFKA_RESP_ERR_INVALID_COMMIT_OFFSET_SIZE)
-    // ErrTopicAuthorizationFailed Broker: Topic authorization failed
-    ErrTopicAuthorizationFailed ErrorCode = ErrorCode(C.RD_KAFKA_RESP_ERR_TOPIC_AUTHORIZATION_FAILED)
-    // ErrGroupAuthorizationFailed Broker: Group authorization failed
-    ErrGroupAuthorizationFailed ErrorCode = ErrorCode(C.RD_KAFKA_RESP_ERR_GROUP_AUTHORIZATION_FAILED)
-    // ErrClusterAuthorizationFailed Broker: Cluster authorization failed
-    ErrClusterAuthorizationFailed ErrorCode = ErrorCode(C.RD_KAFKA_RESP_ERR_CLUSTER_AUTHORIZATION_FAILED)
-    // ErrInvalidTimestamp Broker: Invalid timestamp
-    ErrInvalidTimestamp ErrorCode = ErrorCode(C.RD_KAFKA_RESP_ERR_INVALID_TIMESTAMP)
-    // ErrUnsupportedSaslMechanism Broker: Unsupported SASL mechanism
-    ErrUnsupportedSaslMechanism ErrorCode = ErrorCode(C.RD_KAFKA_RESP_ERR_UNSUPPORTED_SASL_MECHANISM)
-    // ErrIllegalSaslState Broker: Request not valid in current SASL state
-    ErrIllegalSaslState ErrorCode = ErrorCode(C.RD_KAFKA_RESP_ERR_ILLEGAL_SASL_STATE)
-    // ErrUnsupportedVersion Broker: API version not supported
-    ErrUnsupportedVersion ErrorCode = ErrorCode(C.RD_KAFKA_RESP_ERR_UNSUPPORTED_VERSION)
-    // ErrTopicAlreadyExists Broker: Topic already exists
-    ErrTopicAlreadyExists ErrorCode = ErrorCode(C.RD_KAFKA_RESP_ERR_TOPIC_ALREADY_EXISTS)
-    // ErrInvalidPartitions Broker: Invalid number of partitions
-    ErrInvalidPartitions ErrorCode = ErrorCode(C.RD_KAFKA_RESP_ERR_INVALID_PARTITIONS)
-    // ErrInvalidReplicationFactor Broker: Invalid replication factor
-    ErrInvalidReplicationFactor ErrorCode = ErrorCode(C.RD_KAFKA_RESP_ERR_INVALID_REPLICATION_FACTOR)
-    // ErrInvalidReplicaAssignment Broker: Invalid replica assignment
-    ErrInvalidReplicaAssignment ErrorCode = ErrorCode(C.RD_KAFKA_RESP_ERR_INVALID_REPLICA_ASSIGNMENT)
-    // ErrInvalidConfig Broker: Configuration is invalid
-    ErrInvalidConfig ErrorCode = ErrorCode(C.RD_KAFKA_RESP_ERR_INVALID_CONFIG)
-    // ErrNotController Broker: Not controller for cluster
-    ErrNotController ErrorCode = ErrorCode(C.RD_KAFKA_RESP_ERR_NOT_CONTROLLER)
-    // ErrInvalidRequest Broker: Invalid request
-    ErrInvalidRequest ErrorCode = ErrorCode(C.RD_KAFKA_RESP_ERR_INVALID_REQUEST)
-    // ErrUnsupportedForMessageFormat Broker: Message format on broker does not support request
-    ErrUnsupportedForMessageFormat ErrorCode = ErrorCode(C.RD_KAFKA_RESP_ERR_UNSUPPORTED_FOR_MESSAGE_FORMAT)
-    // ErrPolicyViolation Broker: Policy violation
-    ErrPolicyViolation ErrorCode = ErrorCode(C.RD_KAFKA_RESP_ERR_POLICY_VIOLATION)
-    // ErrOutOfOrderSequenceNumber Broker: Broker received an out of order sequence number
-    ErrOutOfOrderSequenceNumber ErrorCode = ErrorCode(C.RD_KAFKA_RESP_ERR_OUT_OF_ORDER_SEQUENCE_NUMBER)
-    // ErrDuplicateSequenceNumber Broker: Broker received a duplicate sequence number
-    ErrDuplicateSequenceNumber ErrorCode = ErrorCode(C.RD_KAFKA_RESP_ERR_DUPLICATE_SEQUENCE_NUMBER)
-    // ErrInvalidProducerEpoch Broker: Producer attempted an operation with an old epoch
-    ErrInvalidProducerEpoch ErrorCode = ErrorCode(C.RD_KAFKA_RESP_ERR_INVALID_PRODUCER_EPOCH)
-    // ErrInvalidTxnState Broker: Producer attempted a transactional operation in an invalid state
-    ErrInvalidTxnState ErrorCode = ErrorCode(C.RD_KAFKA_RESP_ERR_INVALID_TXN_STATE)
-    // ErrInvalidProducerIDMapping Broker: Producer attempted to use a producer id which is not currently assigned to its transactional id
-    ErrInvalidProducerIDMapping ErrorCode = ErrorCode(C.RD_KAFKA_RESP_ERR_INVALID_PRODUCER_ID_MAPPING)
-    // ErrInvalidTransactionTimeout Broker: Transaction timeout is larger than the maximum value allowed by the broker's max.transaction.timeout.ms
-    ErrInvalidTransactionTimeout ErrorCode = ErrorCode(C.RD_KAFKA_RESP_ERR_INVALID_TRANSACTION_TIMEOUT)
-    // ErrConcurrentTransactions Broker: Producer attempted to update a transaction while another concurrent operation on the same transaction was ongoing
-    ErrConcurrentTransactions ErrorCode = ErrorCode(C.RD_KAFKA_RESP_ERR_CONCURRENT_TRANSACTIONS)
-    // ErrTransactionCoordinatorFenced Broker: Indicates that the transaction coordinator sending a WriteTxnMarker is no longer the current coordinator for a given producer
-    ErrTransactionCoordinatorFenced ErrorCode = ErrorCode(C.RD_KAFKA_RESP_ERR_TRANSACTION_COORDINATOR_FENCED)
-    // ErrTransactionalIDAuthorizationFailed Broker: Transactional Id authorization failed
-    ErrTransactionalIDAuthorizationFailed ErrorCode = ErrorCode(C.RD_KAFKA_RESP_ERR_TRANSACTIONAL_ID_AUTHORIZATION_FAILED)
-    // ErrSecurityDisabled Broker: Security features are disabled
-    ErrSecurityDisabled ErrorCode = ErrorCode(C.RD_KAFKA_RESP_ERR_SECURITY_DISABLED)
-    // ErrOperationNotAttempted Broker: Operation not attempted
-    ErrOperationNotAttempted ErrorCode = ErrorCode(C.RD_KAFKA_RESP_ERR_OPERATION_NOT_ATTEMPTED)
-    // ErrKafkaStorageError Broker: Disk error when trying to access log file on disk
-    ErrKafkaStorageError ErrorCode = ErrorCode(C.RD_KAFKA_RESP_ERR_KAFKA_STORAGE_ERROR)
-    // ErrLogDirNotFound Broker: The user-specified log directory is not found in the broker config
-    ErrLogDirNotFound ErrorCode = ErrorCode(C.RD_KAFKA_RESP_ERR_LOG_DIR_NOT_FOUND)
-    // ErrSaslAuthenticationFailed Broker: SASL Authentication failed
-    ErrSaslAuthenticationFailed ErrorCode = ErrorCode(C.RD_KAFKA_RESP_ERR_SASL_AUTHENTICATION_FAILED)
-    // ErrUnknownProducerID Broker: Unknown Producer Id
-    ErrUnknownProducerID ErrorCode = ErrorCode(C.RD_KAFKA_RESP_ERR_UNKNOWN_PRODUCER_ID)
-    // ErrReassignmentInProgress Broker: Partition reassignment is in progress
-    ErrReassignmentInProgress ErrorCode = ErrorCode(C.RD_KAFKA_RESP_ERR_REASSIGNMENT_IN_PROGRESS)
-    // ErrDelegationTokenAuthDisabled Broker: Delegation Token feature is not enabled
-    ErrDelegationTokenAuthDisabled ErrorCode = ErrorCode(C.RD_KAFKA_RESP_ERR_DELEGATION_TOKEN_AUTH_DISABLED)
-    // ErrDelegationTokenNotFound Broker: Delegation Token is not found on server
-    ErrDelegationTokenNotFound ErrorCode = ErrorCode(C.RD_KAFKA_RESP_ERR_DELEGATION_TOKEN_NOT_FOUND)
-    // ErrDelegationTokenOwnerMismatch Broker: Specified Principal is not valid Owner/Renewer
-    ErrDelegationTokenOwnerMismatch ErrorCode = ErrorCode(C.RD_KAFKA_RESP_ERR_DELEGATION_TOKEN_OWNER_MISMATCH)
-    // ErrDelegationTokenRequestNotAllowed Broker: Delegation Token requests are not allowed on this connection
-    ErrDelegationTokenRequestNotAllowed ErrorCode = ErrorCode(C.RD_KAFKA_RESP_ERR_DELEGATION_TOKEN_REQUEST_NOT_ALLOWED)
-    // ErrDelegationTokenAuthorizationFailed Broker: Delegation Token authorization failed
-    ErrDelegationTokenAuthorizationFailed ErrorCode = ErrorCode(C.RD_KAFKA_RESP_ERR_DELEGATION_TOKEN_AUTHORIZATION_FAILED)
-    // ErrDelegationTokenExpired Broker: Delegation Token is expired
-    ErrDelegationTokenExpired ErrorCode = ErrorCode(C.RD_KAFKA_RESP_ERR_DELEGATION_TOKEN_EXPIRED)
-    // ErrInvalidPrincipalType Broker: Supplied principalType is not supported
-    ErrInvalidPrincipalType ErrorCode = ErrorCode(C.RD_KAFKA_RESP_ERR_INVALID_PRINCIPAL_TYPE)
-    // ErrNonEmptyGroup Broker: The group is not empty
-    ErrNonEmptyGroup ErrorCode = ErrorCode(C.RD_KAFKA_RESP_ERR_NON_EMPTY_GROUP)
-    // ErrGroupIDNotFound Broker: The group id does not exist
-    ErrGroupIDNotFound ErrorCode = ErrorCode(C.RD_KAFKA_RESP_ERR_GROUP_ID_NOT_FOUND)
-    // ErrFetchSessionIDNotFound Broker: The fetch session ID was not found
-    ErrFetchSessionIDNotFound ErrorCode = ErrorCode(C.RD_KAFKA_RESP_ERR_FETCH_SESSION_ID_NOT_FOUND)
-    // ErrInvalidFetchSessionEpoch Broker: The fetch session epoch is invalid
-    ErrInvalidFetchSessionEpoch ErrorCode = ErrorCode(C.RD_KAFKA_RESP_ERR_INVALID_FETCH_SESSION_EPOCH)
-    // ErrListenerNotFound Broker: No matching listener
-    ErrListenerNotFound ErrorCode = ErrorCode(C.RD_KAFKA_RESP_ERR_LISTENER_NOT_FOUND)
-    // ErrTopicDeletionDisabled Broker: Topic deletion is disabled
-    ErrTopicDeletionDisabled ErrorCode = ErrorCode(C.RD_KAFKA_RESP_ERR_TOPIC_DELETION_DISABLED)
-    // ErrFencedLeaderEpoch Broker: Leader epoch is older than broker epoch
-    ErrFencedLeaderEpoch ErrorCode = ErrorCode(C.RD_KAFKA_RESP_ERR_FENCED_LEADER_EPOCH)
-    // ErrUnknownLeaderEpoch Broker: Leader epoch is newer than broker epoch
-    ErrUnknownLeaderEpoch ErrorCode = ErrorCode(C.RD_KAFKA_RESP_ERR_UNKNOWN_LEADER_EPOCH)
-    // ErrUnsupportedCompressionType Broker: Unsupported compression type
-    ErrUnsupportedCompressionType ErrorCode = ErrorCode(C.RD_KAFKA_RESP_ERR_UNSUPPORTED_COMPRESSION_TYPE)
-    // ErrStaleBrokerEpoch Broker: Broker epoch has changed
-    ErrStaleBrokerEpoch ErrorCode = ErrorCode(C.RD_KAFKA_RESP_ERR_STALE_BROKER_EPOCH)
-    // ErrOffsetNotAvailable Broker: Leader high watermark is not caught up
-    ErrOffsetNotAvailable ErrorCode = ErrorCode(C.RD_KAFKA_RESP_ERR_OFFSET_NOT_AVAILABLE)
-    // ErrMemberIDRequired Broker: Group member needs a valid member ID
-    ErrMemberIDRequired ErrorCode = ErrorCode(C.RD_KAFKA_RESP_ERR_MEMBER_ID_REQUIRED)
-    // ErrPreferredLeaderNotAvailable Broker: Preferred leader was not available
-    ErrPreferredLeaderNotAvailable ErrorCode = ErrorCode(C.RD_KAFKA_RESP_ERR_PREFERRED_LEADER_NOT_AVAILABLE)
-    // ErrGroupMaxSizeReached Broker: Consumer group has reached maximum size
-    ErrGroupMaxSizeReached ErrorCode = ErrorCode(C.RD_KAFKA_RESP_ERR_GROUP_MAX_SIZE_REACHED)
-    // ErrFencedInstanceID Broker: Static consumer fenced by other consumer with same group.instance.id
-    ErrFencedInstanceID ErrorCode = ErrorCode(C.RD_KAFKA_RESP_ERR_FENCED_INSTANCE_ID)
-    // ErrEligibleLeadersNotAvailable Broker: Eligible partition leaders are not available
-    ErrEligibleLeadersNotAvailable ErrorCode = ErrorCode(C.RD_KAFKA_RESP_ERR_ELIGIBLE_LEADERS_NOT_AVAILABLE)
-    // ErrElectionNotNeeded Broker: Leader election not needed for topic partition
-    ErrElectionNotNeeded ErrorCode = ErrorCode(C.RD_KAFKA_RESP_ERR_ELECTION_NOT_NEEDED)
-    // ErrNoReassignmentInProgress Broker: No partition reassignment is in progress
-    ErrNoReassignmentInProgress ErrorCode = ErrorCode(C.RD_KAFKA_RESP_ERR_NO_REASSIGNMENT_IN_PROGRESS)
-    // ErrGroupSubscribedToTopic Broker: Deleting offsets of a topic while the consumer group is subscribed to it
-    ErrGroupSubscribedToTopic ErrorCode = ErrorCode(C.RD_KAFKA_RESP_ERR_GROUP_SUBSCRIBED_TO_TOPIC)
-    // ErrInvalidRecord Broker: Broker failed to validate record
-    ErrInvalidRecord ErrorCode = ErrorCode(C.RD_KAFKA_RESP_ERR_INVALID_RECORD)
-    // ErrUnstableOffsetCommit Broker: There are unstable offsets that need to be cleared
-    ErrUnstableOffsetCommit ErrorCode = ErrorCode(C.RD_KAFKA_RESP_ERR_UNSTABLE_OFFSET_COMMIT)
+	// ErrBadMsg Local: Bad message format
+	ErrBadMsg ErrorCode = ErrorCode(C.RD_KAFKA_RESP_ERR__BAD_MSG)
+	// ErrBadCompression Local: Invalid compressed data
+	ErrBadCompression ErrorCode = ErrorCode(C.RD_KAFKA_RESP_ERR__BAD_COMPRESSION)
+	// ErrDestroy Local: Broker handle destroyed
+	ErrDestroy ErrorCode = ErrorCode(C.RD_KAFKA_RESP_ERR__DESTROY)
+	// ErrFail Local: Communication failure with broker
+	ErrFail ErrorCode = ErrorCode(C.RD_KAFKA_RESP_ERR__FAIL)
+	// ErrTransport Local: Broker transport failure
+	ErrTransport ErrorCode = ErrorCode(C.RD_KAFKA_RESP_ERR__TRANSPORT)
+	// ErrCritSysResource Local: Critical system resource failure
+	ErrCritSysResource ErrorCode = ErrorCode(C.RD_KAFKA_RESP_ERR__CRIT_SYS_RESOURCE)
+	// ErrResolve Local: Host resolution failure
+	ErrResolve ErrorCode = ErrorCode(C.RD_KAFKA_RESP_ERR__RESOLVE)
+	// ErrMsgTimedOut Local: Message timed out
+	ErrMsgTimedOut ErrorCode = ErrorCode(C.RD_KAFKA_RESP_ERR__MSG_TIMED_OUT)
+	// ErrPartitionEOF Broker: No more messages
+	ErrPartitionEOF ErrorCode = ErrorCode(C.RD_KAFKA_RESP_ERR__PARTITION_EOF)
+	// ErrUnknownPartition Local: Unknown partition
+	ErrUnknownPartition ErrorCode = ErrorCode(C.RD_KAFKA_RESP_ERR__UNKNOWN_PARTITION)
+	// ErrFs Local: File or filesystem error
+	ErrFs ErrorCode = ErrorCode(C.RD_KAFKA_RESP_ERR__FS)
+	// ErrUnknownTopic Local: Unknown topic
+	ErrUnknownTopic ErrorCode = ErrorCode(C.RD_KAFKA_RESP_ERR__UNKNOWN_TOPIC)
+	// ErrAllBrokersDown Local: All broker connections are down
+	ErrAllBrokersDown ErrorCode = ErrorCode(C.RD_KAFKA_RESP_ERR__ALL_BROKERS_DOWN)
+	// ErrInvalidArg Local: Invalid argument or configuration
+	ErrInvalidArg ErrorCode = ErrorCode(C.RD_KAFKA_RESP_ERR__INVALID_ARG)
+	// ErrTimedOut Local: Timed out
+	ErrTimedOut ErrorCode = ErrorCode(C.RD_KAFKA_RESP_ERR__TIMED_OUT)
+	// ErrQueueFull Local: Queue full
+	ErrQueueFull ErrorCode = ErrorCode(C.RD_KAFKA_RESP_ERR__QUEUE_FULL)
+	// ErrIsrInsuff Local: ISR count insufficient
+	ErrIsrInsuff ErrorCode = ErrorCode(C.RD_KAFKA_RESP_ERR__ISR_INSUFF)
+	// ErrNodeUpdate Local: Broker node update
+	ErrNodeUpdate ErrorCode = ErrorCode(C.RD_KAFKA_RESP_ERR__NODE_UPDATE)
+	// ErrSsl Local: SSL error
+	ErrSsl ErrorCode = ErrorCode(C.RD_KAFKA_RESP_ERR__SSL)
+	// ErrWaitCoord Local: Waiting for coordinator
+	ErrWaitCoord ErrorCode = ErrorCode(C.RD_KAFKA_RESP_ERR__WAIT_COORD)
+	// ErrUnknownGroup Local: Unknown group
+	ErrUnknownGroup ErrorCode = ErrorCode(C.RD_KAFKA_RESP_ERR__UNKNOWN_GROUP)
+	// ErrInProgress Local: Operation in progress
+	ErrInProgress ErrorCode = ErrorCode(C.RD_KAFKA_RESP_ERR__IN_PROGRESS)
+	// ErrPrevInProgress Local: Previous operation in progress
+	ErrPrevInProgress ErrorCode = ErrorCode(C.RD_KAFKA_RESP_ERR__PREV_IN_PROGRESS)
+	// ErrExistingSubscription Local: Existing subscription
+	ErrExistingSubscription ErrorCode = ErrorCode(C.RD_KAFKA_RESP_ERR__EXISTING_SUBSCRIPTION)
+	// ErrAssignPartitions Local: Assign partitions
+	ErrAssignPartitions ErrorCode = ErrorCode(C.RD_KAFKA_RESP_ERR__ASSIGN_PARTITIONS)
+	// ErrRevokePartitions Local: Revoke partitions
+	ErrRevokePartitions ErrorCode = ErrorCode(C.RD_KAFKA_RESP_ERR__REVOKE_PARTITIONS)
+	// ErrConflict Local: Conflicting use
+	ErrConflict ErrorCode = ErrorCode(C.RD_KAFKA_RESP_ERR__CONFLICT)
+	// ErrState Local: Erroneous state
+	ErrState ErrorCode = ErrorCode(C.RD_KAFKA_RESP_ERR__STATE)
+	// ErrUnknownProtocol Local: Unknown protocol
+	ErrUnknownProtocol ErrorCode = ErrorCode(C.RD_KAFKA_RESP_ERR__UNKNOWN_PROTOCOL)
+	// ErrNotImplemented Local: Not implemented
+	ErrNotImplemented ErrorCode = ErrorCode(C.RD_KAFKA_RESP_ERR__NOT_IMPLEMENTED)
+	// ErrAuthentication Local: Authentication failure
+	ErrAuthentication ErrorCode = ErrorCode(C.RD_KAFKA_RESP_ERR__AUTHENTICATION)
+	// ErrNoOffset Local: No offset stored
+	ErrNoOffset ErrorCode = ErrorCode(C.RD_KAFKA_RESP_ERR__NO_OFFSET)
+	// ErrOutdated Local: Outdated
+	ErrOutdated ErrorCode = ErrorCode(C.RD_KAFKA_RESP_ERR__OUTDATED)
+	// ErrTimedOutQueue Local: Timed out in queue
+	ErrTimedOutQueue ErrorCode = ErrorCode(C.RD_KAFKA_RESP_ERR__TIMED_OUT_QUEUE)
+	// ErrUnsupportedFeature Local: Required feature not supported by broker
+	ErrUnsupportedFeature ErrorCode = ErrorCode(C.RD_KAFKA_RESP_ERR__UNSUPPORTED_FEATURE)
+	// ErrWaitCache Local: Awaiting cache update
+	ErrWaitCache ErrorCode = ErrorCode(C.RD_KAFKA_RESP_ERR__WAIT_CACHE)
+	// ErrIntr Local: Operation interrupted
+	ErrIntr ErrorCode = ErrorCode(C.RD_KAFKA_RESP_ERR__INTR)
+	// ErrKeySerialization Local: Key serialization error
+	ErrKeySerialization ErrorCode = ErrorCode(C.RD_KAFKA_RESP_ERR__KEY_SERIALIZATION)
+	// ErrValueSerialization Local: Value serialization error
+	ErrValueSerialization ErrorCode = ErrorCode(C.RD_KAFKA_RESP_ERR__VALUE_SERIALIZATION)
+	// ErrKeyDeserialization Local: Key deserialization error
+	ErrKeyDeserialization ErrorCode = ErrorCode(C.RD_KAFKA_RESP_ERR__KEY_DESERIALIZATION)
+	// ErrValueDeserialization Local: Value deserialization error
+	ErrValueDeserialization ErrorCode = ErrorCode(C.RD_KAFKA_RESP_ERR__VALUE_DESERIALIZATION)
+	// ErrPartial Local: Partial response
+	ErrPartial ErrorCode = ErrorCode(C.RD_KAFKA_RESP_ERR__PARTIAL)
+	// ErrReadOnly Local: Read-only object
+	ErrReadOnly ErrorCode = ErrorCode(C.RD_KAFKA_RESP_ERR__READ_ONLY)
+	// ErrNoent Local: No such entry
+	ErrNoent ErrorCode = ErrorCode(C.RD_KAFKA_RESP_ERR__NOENT)
+	// ErrUnderflow Local: Read underflow
+	ErrUnderflow ErrorCode = ErrorCode(C.RD_KAFKA_RESP_ERR__UNDERFLOW)
+	// ErrInvalidType Local: Invalid type
+	ErrInvalidType ErrorCode = ErrorCode(C.RD_KAFKA_RESP_ERR__INVALID_TYPE)
+	// ErrRetry Local: Retry operation
+	ErrRetry ErrorCode = ErrorCode(C.RD_KAFKA_RESP_ERR__RETRY)
+	// ErrPurgeQueue Local: Purged in queue
+	ErrPurgeQueue ErrorCode = ErrorCode(C.RD_KAFKA_RESP_ERR__PURGE_QUEUE)
+	// ErrPurgeInflight Local: Purged in flight
+	ErrPurgeInflight ErrorCode = ErrorCode(C.RD_KAFKA_RESP_ERR__PURGE_INFLIGHT)
+	// ErrFatal Local: Fatal error
+	ErrFatal ErrorCode = ErrorCode(C.RD_KAFKA_RESP_ERR__FATAL)
+	// ErrInconsistent Local: Inconsistent state
+	ErrInconsistent ErrorCode = ErrorCode(C.RD_KAFKA_RESP_ERR__INCONSISTENT)
+	// ErrGaplessGuarantee Local: Gap-less ordering would not be guaranteed if proceeding
+	ErrGaplessGuarantee ErrorCode = ErrorCode(C.RD_KAFKA_RESP_ERR__GAPLESS_GUARANTEE)
+	// ErrMaxPollExceeded Local: Maximum application poll interval (max.poll.interval.ms) exceeded
+	ErrMaxPollExceeded ErrorCode = ErrorCode(C.RD_KAFKA_RESP_ERR__MAX_POLL_EXCEEDED)
+	// ErrUnknownBroker Local: Unknown broker
+	ErrUnknownBroker ErrorCode = ErrorCode(C.RD_KAFKA_RESP_ERR__UNKNOWN_BROKER)
+	// ErrNotConfigured Local: Functionality not configured
+	ErrNotConfigured ErrorCode = ErrorCode(C.RD_KAFKA_RESP_ERR__NOT_CONFIGURED)
+	// ErrFenced Local: This instance has been fenced by a newer instance
+	ErrFenced ErrorCode = ErrorCode(C.RD_KAFKA_RESP_ERR__FENCED)
+	// ErrApplication Local: Application generated error
+	ErrApplication ErrorCode = ErrorCode(C.RD_KAFKA_RESP_ERR__APPLICATION)
+	// ErrUnknown Unknown broker error
+	ErrUnknown ErrorCode = ErrorCode(C.RD_KAFKA_RESP_ERR_UNKNOWN)
+	// ErrNoError Success
+	ErrNoError ErrorCode = ErrorCode(C.RD_KAFKA_RESP_ERR_NO_ERROR)
+	// ErrOffsetOutOfRange Broker: Offset out of range
+	ErrOffsetOutOfRange ErrorCode = ErrorCode(C.RD_KAFKA_RESP_ERR_OFFSET_OUT_OF_RANGE)
+	// ErrInvalidMsg Broker: Invalid message
+	ErrInvalidMsg ErrorCode = ErrorCode(C.RD_KAFKA_RESP_ERR_INVALID_MSG)
+	// ErrUnknownTopicOrPart Broker: Unknown topic or partition
+	ErrUnknownTopicOrPart ErrorCode = ErrorCode(C.RD_KAFKA_RESP_ERR_UNKNOWN_TOPIC_OR_PART)
+	// ErrInvalidMsgSize Broker: Invalid message size
+	ErrInvalidMsgSize ErrorCode = ErrorCode(C.RD_KAFKA_RESP_ERR_INVALID_MSG_SIZE)
+	// ErrLeaderNotAvailable Broker: Leader not available
+	ErrLeaderNotAvailable ErrorCode = ErrorCode(C.RD_KAFKA_RESP_ERR_LEADER_NOT_AVAILABLE)
+	// ErrNotLeaderForPartition Broker: Not leader for partition
+	ErrNotLeaderForPartition ErrorCode = ErrorCode(C.RD_KAFKA_RESP_ERR_NOT_LEADER_FOR_PARTITION)
+	// ErrRequestTimedOut Broker: Request timed out
+	ErrRequestTimedOut ErrorCode = ErrorCode(C.RD_KAFKA_RESP_ERR_REQUEST_TIMED_OUT)
+	// ErrBrokerNotAvailable Broker: Broker not available
+	ErrBrokerNotAvailable ErrorCode = ErrorCode(C.RD_KAFKA_RESP_ERR_BROKER_NOT_AVAILABLE)
+	// ErrReplicaNotAvailable Broker: Replica not available
+	ErrReplicaNotAvailable ErrorCode = ErrorCode(C.RD_KAFKA_RESP_ERR_REPLICA_NOT_AVAILABLE)
+	// ErrMsgSizeTooLarge Broker: Message size too large
+	ErrMsgSizeTooLarge ErrorCode = ErrorCode(C.RD_KAFKA_RESP_ERR_MSG_SIZE_TOO_LARGE)
+	// ErrStaleCtrlEpoch Broker: StaleControllerEpochCode
+	ErrStaleCtrlEpoch ErrorCode = ErrorCode(C.RD_KAFKA_RESP_ERR_STALE_CTRL_EPOCH)
+	// ErrOffsetMetadataTooLarge Broker: Offset metadata string too large
+	ErrOffsetMetadataTooLarge ErrorCode = ErrorCode(C.RD_KAFKA_RESP_ERR_OFFSET_METADATA_TOO_LARGE)
+	// ErrNetworkException Broker: Broker disconnected before response received
+	ErrNetworkException ErrorCode = ErrorCode(C.RD_KAFKA_RESP_ERR_NETWORK_EXCEPTION)
+	// ErrCoordinatorLoadInProgress Broker: Coordinator load in progress
+	ErrCoordinatorLoadInProgress ErrorCode = ErrorCode(C.RD_KAFKA_RESP_ERR_COORDINATOR_LOAD_IN_PROGRESS)
+	// ErrCoordinatorNotAvailable Broker: Coordinator not available
+	ErrCoordinatorNotAvailable ErrorCode = ErrorCode(C.RD_KAFKA_RESP_ERR_COORDINATOR_NOT_AVAILABLE)
+	// ErrNotCoordinator Broker: Not coordinator
+	ErrNotCoordinator ErrorCode = ErrorCode(C.RD_KAFKA_RESP_ERR_NOT_COORDINATOR)
+	// ErrTopicException Broker: Invalid topic
+	ErrTopicException ErrorCode = ErrorCode(C.RD_KAFKA_RESP_ERR_TOPIC_EXCEPTION)
+	// ErrRecordListTooLarge Broker: Message batch larger than configured server segment size
+	ErrRecordListTooLarge ErrorCode = ErrorCode(C.RD_KAFKA_RESP_ERR_RECORD_LIST_TOO_LARGE)
+	// ErrNotEnoughReplicas Broker: Not enough in-sync replicas
+	ErrNotEnoughReplicas ErrorCode = ErrorCode(C.RD_KAFKA_RESP_ERR_NOT_ENOUGH_REPLICAS)
+	// ErrNotEnoughReplicasAfterAppend Broker: Message(s) written to insufficient number of in-sync replicas
+	ErrNotEnoughReplicasAfterAppend ErrorCode = ErrorCode(C.RD_KAFKA_RESP_ERR_NOT_ENOUGH_REPLICAS_AFTER_APPEND)
+	// ErrInvalidRequiredAcks Broker: Invalid required acks value
+	ErrInvalidRequiredAcks ErrorCode = ErrorCode(C.RD_KAFKA_RESP_ERR_INVALID_REQUIRED_ACKS)
+	// ErrIllegalGeneration Broker: Specified group generation id is not valid
+	ErrIllegalGeneration ErrorCode = ErrorCode(C.RD_KAFKA_RESP_ERR_ILLEGAL_GENERATION)
+	// ErrInconsistentGroupProtocol Broker: Inconsistent group protocol
+	ErrInconsistentGroupProtocol ErrorCode = ErrorCode(C.RD_KAFKA_RESP_ERR_INCONSISTENT_GROUP_PROTOCOL)
+	// ErrInvalidGroupID Broker: Invalid group.id
+	ErrInvalidGroupID ErrorCode = ErrorCode(C.RD_KAFKA_RESP_ERR_INVALID_GROUP_ID)
+	// ErrUnknownMemberID Broker: Unknown member
+	ErrUnknownMemberID ErrorCode = ErrorCode(C.RD_KAFKA_RESP_ERR_UNKNOWN_MEMBER_ID)
+	// ErrInvalidSessionTimeout Broker: Invalid session timeout
+	ErrInvalidSessionTimeout ErrorCode = ErrorCode(C.RD_KAFKA_RESP_ERR_INVALID_SESSION_TIMEOUT)
+	// ErrRebalanceInProgress Broker: Group rebalance in progress
+	ErrRebalanceInProgress ErrorCode = ErrorCode(C.RD_KAFKA_RESP_ERR_REBALANCE_IN_PROGRESS)
+	// ErrInvalidCommitOffsetSize Broker: Commit offset data size is not valid
+	ErrInvalidCommitOffsetSize ErrorCode = ErrorCode(C.RD_KAFKA_RESP_ERR_INVALID_COMMIT_OFFSET_SIZE)
+	// ErrTopicAuthorizationFailed Broker: Topic authorization failed
+	ErrTopicAuthorizationFailed ErrorCode = ErrorCode(C.RD_KAFKA_RESP_ERR_TOPIC_AUTHORIZATION_FAILED)
+	// ErrGroupAuthorizationFailed Broker: Group authorization failed
+	ErrGroupAuthorizationFailed ErrorCode = ErrorCode(C.RD_KAFKA_RESP_ERR_GROUP_AUTHORIZATION_FAILED)
+	// ErrClusterAuthorizationFailed Broker: Cluster authorization failed
+	ErrClusterAuthorizationFailed ErrorCode = ErrorCode(C.RD_KAFKA_RESP_ERR_CLUSTER_AUTHORIZATION_FAILED)
+	// ErrInvalidTimestamp Broker: Invalid timestamp
+	ErrInvalidTimestamp ErrorCode = ErrorCode(C.RD_KAFKA_RESP_ERR_INVALID_TIMESTAMP)
+	// ErrUnsupportedSaslMechanism Broker: Unsupported SASL mechanism
+	ErrUnsupportedSaslMechanism ErrorCode = ErrorCode(C.RD_KAFKA_RESP_ERR_UNSUPPORTED_SASL_MECHANISM)
+	// ErrIllegalSaslState Broker: Request not valid in current SASL state
+	ErrIllegalSaslState ErrorCode = ErrorCode(C.RD_KAFKA_RESP_ERR_ILLEGAL_SASL_STATE)
+	// ErrUnsupportedVersion Broker: API version not supported
+	ErrUnsupportedVersion ErrorCode = ErrorCode(C.RD_KAFKA_RESP_ERR_UNSUPPORTED_VERSION)
+	// ErrTopicAlreadyExists Broker: Topic already exists
+	ErrTopicAlreadyExists ErrorCode = ErrorCode(C.RD_KAFKA_RESP_ERR_TOPIC_ALREADY_EXISTS)
+	// ErrInvalidPartitions Broker: Invalid number of partitions
+	ErrInvalidPartitions ErrorCode = ErrorCode(C.RD_KAFKA_RESP_ERR_INVALID_PARTITIONS)
+	// ErrInvalidReplicationFactor Broker: Invalid replication factor
+	ErrInvalidReplicationFactor ErrorCode = ErrorCode(C.RD_KAFKA_RESP_ERR_INVALID_REPLICATION_FACTOR)
+	// ErrInvalidReplicaAssignment Broker: Invalid replica assignment
+	ErrInvalidReplicaAssignment ErrorCode = ErrorCode(C.RD_KAFKA_RESP_ERR_INVALID_REPLICA_ASSIGNMENT)
+	// ErrInvalidConfig Broker: Configuration is invalid
+	ErrInvalidConfig ErrorCode = ErrorCode(C.RD_KAFKA_RESP_ERR_INVALID_CONFIG)
+	// ErrNotController Broker: Not controller for cluster
+	ErrNotController ErrorCode = ErrorCode(C.RD_KAFKA_RESP_ERR_NOT_CONTROLLER)
+	// ErrInvalidRequest Broker: Invalid request
+	ErrInvalidRequest ErrorCode = ErrorCode(C.RD_KAFKA_RESP_ERR_INVALID_REQUEST)
+	// ErrUnsupportedForMessageFormat Broker: Message format on broker does not support request
+	ErrUnsupportedForMessageFormat ErrorCode = ErrorCode(C.RD_KAFKA_RESP_ERR_UNSUPPORTED_FOR_MESSAGE_FORMAT)
+	// ErrPolicyViolation Broker: Policy violation
+	ErrPolicyViolation ErrorCode = ErrorCode(C.RD_KAFKA_RESP_ERR_POLICY_VIOLATION)
+	// ErrOutOfOrderSequenceNumber Broker: Broker received an out of order sequence number
+	ErrOutOfOrderSequenceNumber ErrorCode = ErrorCode(C.RD_KAFKA_RESP_ERR_OUT_OF_ORDER_SEQUENCE_NUMBER)
+	// ErrDuplicateSequenceNumber Broker: Broker received a duplicate sequence number
+	ErrDuplicateSequenceNumber ErrorCode = ErrorCode(C.RD_KAFKA_RESP_ERR_DUPLICATE_SEQUENCE_NUMBER)
+	// ErrInvalidProducerEpoch Broker: Producer attempted an operation with an old epoch
+	ErrInvalidProducerEpoch ErrorCode = ErrorCode(C.RD_KAFKA_RESP_ERR_INVALID_PRODUCER_EPOCH)
+	// ErrInvalidTxnState Broker: Producer attempted a transactional operation in an invalid state
+	ErrInvalidTxnState ErrorCode = ErrorCode(C.RD_KAFKA_RESP_ERR_INVALID_TXN_STATE)
+	// ErrInvalidProducerIDMapping Broker: Producer attempted to use a producer id which is not currently assigned to its transactional id
+	ErrInvalidProducerIDMapping ErrorCode = ErrorCode(C.RD_KAFKA_RESP_ERR_INVALID_PRODUCER_ID_MAPPING)
+	// ErrInvalidTransactionTimeout Broker: Transaction timeout is larger than the maximum value allowed by the broker's max.transaction.timeout.ms
+	ErrInvalidTransactionTimeout ErrorCode = ErrorCode(C.RD_KAFKA_RESP_ERR_INVALID_TRANSACTION_TIMEOUT)
+	// ErrConcurrentTransactions Broker: Producer attempted to update a transaction while another concurrent operation on the same transaction was ongoing
+	ErrConcurrentTransactions ErrorCode = ErrorCode(C.RD_KAFKA_RESP_ERR_CONCURRENT_TRANSACTIONS)
+	// ErrTransactionCoordinatorFenced Broker: Indicates that the transaction coordinator sending a WriteTxnMarker is no longer the current coordinator for a given producer
+	ErrTransactionCoordinatorFenced ErrorCode = ErrorCode(C.RD_KAFKA_RESP_ERR_TRANSACTION_COORDINATOR_FENCED)
+	// ErrTransactionalIDAuthorizationFailed Broker: Transactional Id authorization failed
+	ErrTransactionalIDAuthorizationFailed ErrorCode = ErrorCode(C.RD_KAFKA_RESP_ERR_TRANSACTIONAL_ID_AUTHORIZATION_FAILED)
+	// ErrSecurityDisabled Broker: Security features are disabled
+	ErrSecurityDisabled ErrorCode = ErrorCode(C.RD_KAFKA_RESP_ERR_SECURITY_DISABLED)
+	// ErrOperationNotAttempted Broker: Operation not attempted
+	ErrOperationNotAttempted ErrorCode = ErrorCode(C.RD_KAFKA_RESP_ERR_OPERATION_NOT_ATTEMPTED)
+	// ErrKafkaStorageError Broker: Disk error when trying to access log file on disk
+	ErrKafkaStorageError ErrorCode = ErrorCode(C.RD_KAFKA_RESP_ERR_KAFKA_STORAGE_ERROR)
+	// ErrLogDirNotFound Broker: The user-specified log directory is not found in the broker config
+	ErrLogDirNotFound ErrorCode = ErrorCode(C.RD_KAFKA_RESP_ERR_LOG_DIR_NOT_FOUND)
+	// ErrSaslAuthenticationFailed Broker: SASL Authentication failed
+	ErrSaslAuthenticationFailed ErrorCode = ErrorCode(C.RD_KAFKA_RESP_ERR_SASL_AUTHENTICATION_FAILED)
+	// ErrUnknownProducerID Broker: Unknown Producer Id
+	ErrUnknownProducerID ErrorCode = ErrorCode(C.RD_KAFKA_RESP_ERR_UNKNOWN_PRODUCER_ID)
+	// ErrReassignmentInProgress Broker: Partition reassignment is in progress
+	ErrReassignmentInProgress ErrorCode = ErrorCode(C.RD_KAFKA_RESP_ERR_REASSIGNMENT_IN_PROGRESS)
+	// ErrDelegationTokenAuthDisabled Broker: Delegation Token feature is not enabled
+	ErrDelegationTokenAuthDisabled ErrorCode = ErrorCode(C.RD_KAFKA_RESP_ERR_DELEGATION_TOKEN_AUTH_DISABLED)
+	// ErrDelegationTokenNotFound Broker: Delegation Token is not found on server
+	ErrDelegationTokenNotFound ErrorCode = ErrorCode(C.RD_KAFKA_RESP_ERR_DELEGATION_TOKEN_NOT_FOUND)
+	// ErrDelegationTokenOwnerMismatch Broker: Specified Principal is not valid Owner/Renewer
+	ErrDelegationTokenOwnerMismatch ErrorCode = ErrorCode(C.RD_KAFKA_RESP_ERR_DELEGATION_TOKEN_OWNER_MISMATCH)
+	// ErrDelegationTokenRequestNotAllowed Broker: Delegation Token requests are not allowed on this connection
+	ErrDelegationTokenRequestNotAllowed ErrorCode = ErrorCode(C.RD_KAFKA_RESP_ERR_DELEGATION_TOKEN_REQUEST_NOT_ALLOWED)
+	// ErrDelegationTokenAuthorizationFailed Broker: Delegation Token authorization failed
+	ErrDelegationTokenAuthorizationFailed ErrorCode = ErrorCode(C.RD_KAFKA_RESP_ERR_DELEGATION_TOKEN_AUTHORIZATION_FAILED)
+	// ErrDelegationTokenExpired Broker: Delegation Token is expired
+	ErrDelegationTokenExpired ErrorCode = ErrorCode(C.RD_KAFKA_RESP_ERR_DELEGATION_TOKEN_EXPIRED)
+	// ErrInvalidPrincipalType Broker: Supplied principalType is not supported
+	ErrInvalidPrincipalType ErrorCode = ErrorCode(C.RD_KAFKA_RESP_ERR_INVALID_PRINCIPAL_TYPE)
+	// ErrNonEmptyGroup Broker: The group is not empty
+	ErrNonEmptyGroup ErrorCode = ErrorCode(C.RD_KAFKA_RESP_ERR_NON_EMPTY_GROUP)
+	// ErrGroupIDNotFound Broker: The group id does not exist
+	ErrGroupIDNotFound ErrorCode = ErrorCode(C.RD_KAFKA_RESP_ERR_GROUP_ID_NOT_FOUND)
+	// ErrFetchSessionIDNotFound Broker: The fetch session ID was not found
+	ErrFetchSessionIDNotFound ErrorCode = ErrorCode(C.RD_KAFKA_RESP_ERR_FETCH_SESSION_ID_NOT_FOUND)
+	// ErrInvalidFetchSessionEpoch Broker: The fetch session epoch is invalid
+	ErrInvalidFetchSessionEpoch ErrorCode = ErrorCode(C.RD_KAFKA_RESP_ERR_INVALID_FETCH_SESSION_EPOCH)
+	// ErrListenerNotFound Broker: No matching listener
+	ErrListenerNotFound ErrorCode = ErrorCode(C.RD_KAFKA_RESP_ERR_LISTENER_NOT_FOUND)
+	// ErrTopicDeletionDisabled Broker: Topic deletion is disabled
+	ErrTopicDeletionDisabled ErrorCode = ErrorCode(C.RD_KAFKA_RESP_ERR_TOPIC_DELETION_DISABLED)
+	// ErrFencedLeaderEpoch Broker: Leader epoch is older than broker epoch
+	ErrFencedLeaderEpoch ErrorCode = ErrorCode(C.RD_KAFKA_RESP_ERR_FENCED_LEADER_EPOCH)
+	// ErrUnknownLeaderEpoch Broker: Leader epoch is newer than broker epoch
+	ErrUnknownLeaderEpoch ErrorCode = ErrorCode(C.RD_KAFKA_RESP_ERR_UNKNOWN_LEADER_EPOCH)
+	// ErrUnsupportedCompressionType Broker: Unsupported compression type
+	ErrUnsupportedCompressionType ErrorCode = ErrorCode(C.RD_KAFKA_RESP_ERR_UNSUPPORTED_COMPRESSION_TYPE)
+	// ErrStaleBrokerEpoch Broker: Broker epoch has changed
+	ErrStaleBrokerEpoch ErrorCode = ErrorCode(C.RD_KAFKA_RESP_ERR_STALE_BROKER_EPOCH)
+	// ErrOffsetNotAvailable Broker: Leader high watermark is not caught up
+	ErrOffsetNotAvailable ErrorCode = ErrorCode(C.RD_KAFKA_RESP_ERR_OFFSET_NOT_AVAILABLE)
+	// ErrMemberIDRequired Broker: Group member needs a valid member ID
+	ErrMemberIDRequired ErrorCode = ErrorCode(C.RD_KAFKA_RESP_ERR_MEMBER_ID_REQUIRED)
+	// ErrPreferredLeaderNotAvailable Broker: Preferred leader was not available
+	ErrPreferredLeaderNotAvailable ErrorCode = ErrorCode(C.RD_KAFKA_RESP_ERR_PREFERRED_LEADER_NOT_AVAILABLE)
+	// ErrGroupMaxSizeReached Broker: Consumer group has reached maximum size
+	ErrGroupMaxSizeReached ErrorCode = ErrorCode(C.RD_KAFKA_RESP_ERR_GROUP_MAX_SIZE_REACHED)
+	// ErrFencedInstanceID Broker: Static consumer fenced by other consumer with same group.instance.id
+	ErrFencedInstanceID ErrorCode = ErrorCode(C.RD_KAFKA_RESP_ERR_FENCED_INSTANCE_ID)
+	// ErrEligibleLeadersNotAvailable Broker: Eligible partition leaders are not available
+	ErrEligibleLeadersNotAvailable ErrorCode = ErrorCode(C.RD_KAFKA_RESP_ERR_ELIGIBLE_LEADERS_NOT_AVAILABLE)
+	// ErrElectionNotNeeded Broker: Leader election not needed for topic partition
+	ErrElectionNotNeeded ErrorCode = ErrorCode(C.RD_KAFKA_RESP_ERR_ELECTION_NOT_NEEDED)
+	// ErrNoReassignmentInProgress Broker: No partition reassignment is in progress
+	ErrNoReassignmentInProgress ErrorCode = ErrorCode(C.RD_KAFKA_RESP_ERR_NO_REASSIGNMENT_IN_PROGRESS)
+	// ErrGroupSubscribedToTopic Broker: Deleting offsets of a topic while the consumer group is subscribed to it
+	ErrGroupSubscribedToTopic ErrorCode = ErrorCode(C.RD_KAFKA_RESP_ERR_GROUP_SUBSCRIBED_TO_TOPIC)
+	// ErrInvalidRecord Broker: Broker failed to validate record
+	ErrInvalidRecord ErrorCode = ErrorCode(C.RD_KAFKA_RESP_ERR_INVALID_RECORD)
+	// ErrUnstableOffsetCommit Broker: There are unstable offsets that need to be cleared
+	ErrUnstableOffsetCommit ErrorCode = ErrorCode(C.RD_KAFKA_RESP_ERR_UNSTABLE_OFFSET_COMMIT)
 )