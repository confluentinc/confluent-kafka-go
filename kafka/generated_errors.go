--- conflicted
+++ resolved
@@ -1,11 +1,7 @@
 package kafka
 
 // Copyright 2016-2023 Confluent Inc.
-<<<<<<< HEAD
-// AUTOMATICALLY GENERATED ON 2023-03-29 10:24:20.609190193 +0200 CEST m=+0.000238871 USING librdkafka 2.1.0-RC1-devel-O0
-=======
 // AUTOMATICALLY GENERATED ON 2023-04-04 11:36:56.159974473 +0200 CEST m=+0.000312854 USING librdkafka 2.1.0-RC3
->>>>>>> 3c017521
 
 /*
 #include "select_rdkafka.h"
