package kafka

/**
 * Copyright 2016 Confluent Inc.
 *
 * Licensed under the Apache License, Version 2.0 (the "License");
 * you may not use this file except in compliance with the License.
 * You may obtain a copy of the License at
 *
 * http://www.apache.org/licenses/LICENSE-2.0
 *
 * Unless required by applicable law or agreed to in writing, software
 * distributed under the License is distributed on an "AS IS" BASIS,
 * WITHOUT WARRANTIES OR CONDITIONS OF ANY KIND, either express or implied.
 * See the License for the specific language governing permissions and
 * limitations under the License.
 */

import (
	"context"
	"encoding/json"
	"fmt"
	"math/rand"
	"os"
	"testing"
	"time"
)

/*
<<<<<<< HEAD
#include "rdkafka_select.h"
=======
#include "select_rdkafka.h"
>>>>>>> ef84d2e2
*/
import "C"

var testconf struct {
	Brokers      string
	TLSBrokers   string
	Topic        string
	GroupID      string
	PerfMsgCount int
	PerfMsgSize  int
	Config       []string
	conf         ConfigMap
}

// testconf_read reads the test suite config file testconf.json which must
// contain at least Brokers and Topic string properties.
// Returns true if the testconf was found and usable, false if no such file, or panics
// if the file format is wrong.
func testconfRead() bool {
	cf, err := os.Open("testconf.json")
	if err != nil {
		fmt.Fprintf(os.Stderr, "%% testconf.json not found - ignoring test\n")
		return false
	}

	// Default values
	testconf.PerfMsgCount = 2000000
	testconf.PerfMsgSize = 100
	testconf.GroupID = "testgroup"

	jp := json.NewDecoder(cf)
	err = jp.Decode(&testconf)
	if err != nil {
		panic(fmt.Sprintf("Failed to parse testconf: %s", err))
	}

	cf.Close()

	if testconf.Brokers[0] == '$' {
		// Read broker list from environment variable
		testconf.Brokers = os.Getenv(testconf.Brokers[1:])
	}

	if testconf.Brokers == "" || testconf.Topic == "" {
		panic("Missing Brokers or Topic in testconf.json")
	}

	return true
}

// update existing ConfigMap with key=value pairs from testconf.Config
func (cm *ConfigMap) updateFromTestconf() error {
	if testconf.Config == nil {
		return nil
	}

	// Translate "key=value" pairs in Config to ConfigMap
	for _, s := range testconf.Config {
		err := cm.Set(s)
		if err != nil {
			return err
		}
	}

	return nil

}

// Return the number of messages available in all partitions of a topic.
// WARNING: This uses watermark offsets so it will be incorrect for compacted topics.
func getMessageCountInTopic(topic string) (int, error) {

	// Create consumer
	config := &ConfigMap{"bootstrap.servers": testconf.Brokers,
		"group.id": testconf.GroupID}
	config.updateFromTestconf()

	c, err := NewConsumer(config)
	if err != nil {
		return 0, err
	}
	defer c.Close()

	// get metadata for the topic to find out number of partitions

	metadata, err := c.GetMetadata(&topic, false, 5*1000)
	if err != nil {
		return 0, err
	}

	t, ok := metadata.Topics[topic]
	if !ok {
		return 0, newError(C.RD_KAFKA_RESP_ERR__UNKNOWN_TOPIC)
	}

	cnt := 0
	for _, p := range t.Partitions {
		low, high, err := c.QueryWatermarkOffsets(topic, p.ID, 5*1000)
		if err != nil {
			continue
		}
		cnt += int(high - low)
	}

	return cnt, nil
}

// getBrokerList returns a list of brokers (ids) in the cluster
func getBrokerList(H Handle) (brokers []int32, err error) {
	md, err := getMetadata(H, nil, true, 15*1000)
	if err != nil {
		return nil, err
	}

	brokers = make([]int32, len(md.Brokers))
	for i, mdBroker := range md.Brokers {
		brokers[i] = mdBroker.ID
	}

	return brokers, nil
}

// waitTopicInMetadata waits for the given topic to show up in metadata
func waitTopicInMetadata(H Handle, topic string, timeoutMs int) error {
	d, _ := time.ParseDuration(fmt.Sprintf("%dms", timeoutMs))
	tEnd := time.Now().Add(d)

	for {
		remain := tEnd.Sub(time.Now()).Seconds()
		if remain < 0.0 {
			return newErrorFromString(ErrTimedOut,
				fmt.Sprintf("Timed out waiting for topic %s to appear in metadata", topic))
		}

		md, err := getMetadata(H, nil, true, int(remain*1000))
		if err != nil {
			return err
		}

		for _, t := range md.Topics {
			if t.Topic != topic {
				continue
			}
			if t.Error.Code() != ErrNoError || len(t.Partitions) < 1 {
				continue
			}
			// Proper topic found in metadata
			return nil
		}

		time.Sleep(500 * 1000) // 500ms
	}

}

func createAdminClient(t *testing.T) (a *AdminClient) {
	numver, strver := LibraryVersion()
	if numver < 0x000b0500 {
		t.Skipf("Requires librdkafka >=0.11.5 (currently on %s, 0x%x)", strver, numver)
	}

	if !testconfRead() {
		t.Skipf("Missing testconf.json")
	}

	conf := ConfigMap{"bootstrap.servers": testconf.Brokers}
	conf.updateFromTestconf()

	/*
	 * Create producer and produce a couple of messages with and without
	 * headers.
	 */
	a, err := NewAdminClient(&conf)
	if err != nil {
		t.Fatalf("NewAdminClient: %v", err)
	}

	return a
}

func createTestTopic(t *testing.T, suffix string, numPartitions int, replicationFactor int) string {
	rand.Seed(time.Now().Unix())

	topic := fmt.Sprintf("%s-%s-%d", testconf.Topic, suffix, rand.Intn(100000))

	a := createAdminClient(t)
	defer a.Close()

	newTopics := []TopicSpecification{
		{
			Topic:             topic,
			NumPartitions:     numPartitions,
			ReplicationFactor: replicationFactor,
		},
	}

	maxDuration, err := time.ParseDuration("30s")
	if err != nil {
		t.Fatalf("%s", err)
	}

	ctx, cancel := context.WithTimeout(context.Background(), maxDuration)
	defer cancel()
	result, err := a.CreateTopics(ctx, newTopics, nil)
	if err != nil {
		t.Fatalf("CreateTopics() failed: %s", err)
	}

	for _, res := range result {
		if res.Error.Code() != ErrNoError {
			t.Errorf("Failed to create topic %s: %s\n",
				res.Topic, res.Error)
			continue
		}

	}

	return topic
}<|MERGE_RESOLUTION|>--- conflicted
+++ resolved
@@ -27,11 +27,7 @@
 )
 
 /*
-<<<<<<< HEAD
-#include "rdkafka_select.h"
-=======
 #include "select_rdkafka.h"
->>>>>>> ef84d2e2
 */
 import "C"
 
