--- conflicted
+++ resolved
@@ -101,8 +101,6 @@
 	Disabled bool `json:"disabled,omitempty"`
 }
 
-<<<<<<< HEAD
-=======
 // RuleMode represents the rule mode
 type RuleMode = int
 
@@ -136,15 +134,12 @@
 	return c, ok
 }
 
->>>>>>> 6fd9f9aa
 // RuleSet represents a data contract rule set
 type RuleSet struct {
 	MigrationRules []Rule `json:"migrationRules,omitempty"`
 	DomainRules    []Rule `json:"domainRules,omitempty"`
 }
 
-<<<<<<< HEAD
-=======
 // HasRules checks if the ruleset has rules for the given mode
 func (r *RuleSet) HasRules(mode RuleMode) bool {
 	switch mode {
@@ -178,7 +173,6 @@
 	return false
 }
 
->>>>>>> 6fd9f9aa
 // Metadata represents user-defined metadata
 type Metadata struct {
 	Tags       map[string][]string `json:"tags,omitempty"`
@@ -199,17 +193,13 @@
 	SchemaType string      `json:"schemaType,omitempty"`
 	References []Reference `json:"references,omitempty"`
 	Metadata   *Metadata   `json:"metadata,omitempty"`
-<<<<<<< HEAD
-	Ruleset    *RuleSet    `json:"ruleset,omitempty"`
+	RuleSet    *RuleSet    `json:"ruleSet,omitempty"`
 }
 
 // SubjectAndVersion represents a pair of subject and version
 type SubjectAndVersion struct {
 	Subject string `json:"subject,omitempty"`
 	Version int    `json:"version,omitempty"`
-=======
-	RuleSet    *RuleSet    `json:"ruleSet,omitempty"`
->>>>>>> 6fd9f9aa
 }
 
 // MarshalJSON implements the json.Marshaler interface
@@ -219,21 +209,13 @@
 		SchemaType string      `json:"schemaType,omitempty"`
 		References []Reference `json:"references,omitempty"`
 		Metadata   *Metadata   `json:"metadata,omitempty"`
-<<<<<<< HEAD
-		Ruleset    *RuleSet    `json:"ruleset,omitempty"`
-=======
 		RuleSet    *RuleSet    `json:"ruleSet,omitempty"`
->>>>>>> 6fd9f9aa
 	}{
 		sd.Schema,
 		sd.SchemaType,
 		sd.References,
 		sd.Metadata,
-<<<<<<< HEAD
-		sd.Ruleset,
-=======
 		sd.RuleSet,
->>>>>>> 6fd9f9aa
 	})
 }
 
@@ -245,11 +227,7 @@
 		SchemaType string      `json:"schemaType,omitempty"`
 		References []Reference `json:"references,omitempty"`
 		Metadata   *Metadata   `json:"metadata,omitempty"`
-<<<<<<< HEAD
-		Ruleset    *RuleSet    `json:"ruleset,omitempty"`
-=======
 		RuleSet    *RuleSet    `json:"ruleSet,omitempty"`
->>>>>>> 6fd9f9aa
 	}
 
 	err = json.Unmarshal(b, &tmp)
@@ -258,11 +236,7 @@
 	sd.SchemaType = tmp.SchemaType
 	sd.References = tmp.References
 	sd.Metadata = tmp.Metadata
-<<<<<<< HEAD
-	sd.Ruleset = tmp.Ruleset
-=======
 	sd.RuleSet = tmp.RuleSet
->>>>>>> 6fd9f9aa
 
 	return err
 }
@@ -282,11 +256,7 @@
 		SchemaType string      `json:"schemaType,omitempty"`
 		References []Reference `json:"references,omitempty"`
 		Metadata   *Metadata   `json:"metadata,omitempty"`
-<<<<<<< HEAD
-		Ruleset    *RuleSet    `json:"ruleset,omitempty"`
-=======
 		RuleSet    *RuleSet    `json:"ruleSet,omitempty"`
->>>>>>> 6fd9f9aa
 		ID         int         `json:"id,omitempty"`
 		Subject    string      `json:"subject,omitempty"`
 		Version    int         `json:"version,omitempty"`
@@ -295,11 +265,7 @@
 		sd.SchemaType,
 		sd.References,
 		sd.Metadata,
-<<<<<<< HEAD
-		sd.Ruleset,
-=======
 		sd.RuleSet,
->>>>>>> 6fd9f9aa
 		sd.ID,
 		sd.Subject,
 		sd.Version,
@@ -314,11 +280,7 @@
 		SchemaType string      `json:"schemaType,omitempty"`
 		References []Reference `json:"references,omitempty"`
 		Metadata   *Metadata   `json:"metadata,omitempty"`
-<<<<<<< HEAD
-		Ruleset    *RuleSet    `json:"ruleset,omitempty"`
-=======
 		RuleSet    *RuleSet    `json:"ruleSet,omitempty"`
->>>>>>> 6fd9f9aa
 		ID         int         `json:"id,omitempty"`
 		Subject    string      `json:"subject,omitempty"`
 		Version    int         `json:"version,omitempty"`
@@ -330,11 +292,7 @@
 	sd.SchemaType = tmp.SchemaType
 	sd.References = tmp.References
 	sd.Metadata = tmp.Metadata
-<<<<<<< HEAD
-	sd.Ruleset = tmp.Ruleset
-=======
 	sd.RuleSet = tmp.RuleSet
->>>>>>> 6fd9f9aa
 	sd.ID = tmp.ID
 	sd.Subject = tmp.Subject
 	sd.Version = tmp.Version
@@ -381,20 +339,12 @@
 /* HTTP(S) Schema Registry Client and schema caches */
 type client struct {
 	sync.Mutex
-<<<<<<< HEAD
-	restService               *restService
-	infoToSchemaCache         cache.Cache
-	infoToSchemaCacheLock     sync.RWMutex
-	idToSchemaCache           cache.Cache
-	idToSchemaCacheLock       sync.RWMutex
-=======
 	config                    *Config
 	restService               *internal.RestService
 	infoToSchemaCache         cache.Cache
 	infoToSchemaCacheLock     sync.RWMutex
 	idToSchemaInfoCache       cache.Cache
 	idToSchemaInfoCacheLock   sync.RWMutex
->>>>>>> 6fd9f9aa
 	schemaToVersionCache      cache.Cache
 	schemaToVersionCacheLock  sync.RWMutex
 	versionToSchemaCache      cache.Cache
@@ -412,11 +362,8 @@
 // The Schema Registry's REST interface is further explained in Confluent's Schema Registry API documentation
 // https://github.com/confluentinc/schema-registry/blob/master/client/src/main/java/io/confluent/kafka/schemaregistry/client/SchemaRegistryClient.java
 type Client interface {
-<<<<<<< HEAD
 	GetAllContexts() ([]string, error)
-=======
 	Config() *Config
->>>>>>> 6fd9f9aa
 	Register(subject string, schema SchemaInfo, normalize bool) (id int, err error)
 	RegisterFullResponse(subject string, schema SchemaInfo, normalize bool) (result SchemaMetadata, err error)
 	GetBySubjectAndID(subject string, id int) (schema SchemaInfo, err error)
@@ -441,10 +388,7 @@
 	UpdateConfig(subject string, update ServerConfig) (result ServerConfig, err error)
 	GetDefaultConfig() (result ServerConfig, err error)
 	UpdateDefaultConfig(update ServerConfig) (result ServerConfig, err error)
-<<<<<<< HEAD
-=======
 	Close() error
->>>>>>> 6fd9f9aa
 }
 
 // NewClient returns a Client implementation
@@ -513,16 +457,10 @@
 		metadataToSchemaCache = cache.NewMapCache()
 	}
 	handle := &client{
-<<<<<<< HEAD
-		restService:           restService,
-		infoToSchemaCache:     schemaToIDCache,
-		idToSchemaCache:       idToSchemaCache,
-=======
 		config:                conf,
 		restService:           restService,
 		infoToSchemaCache:     schemaToIDCache,
 		idToSchemaInfoCache:   idToSchemaCache,
->>>>>>> 6fd9f9aa
 		schemaToVersionCache:  schemaToVersionCache,
 		versionToSchemaCache:  versionToSchemaCache,
 		latestToSchemaCache:   latestToSchemaCache,
@@ -535,18 +473,17 @@
 	return handle, nil
 }
 
-<<<<<<< HEAD
 // Returns a string slice containing all available contexts
 func (c *client) GetAllContexts() ([]string, error) {
 	var result []string
-	err := c.restService.handleRequest(newRequest("GET", context, nil), &result)
-
-	return result, err
-=======
+	err := c.restService.HandleRequest(internal.NewRequest("GET", context, nil), &result)
+
+	return result, err
+}
+
 // Config returns the client config
 func (c *client) Config() *Config {
 	return c.config
->>>>>>> 6fd9f9aa
 }
 
 // Register registers Schema aliased with subject
@@ -584,11 +521,7 @@
 	// another goroutine could have already put it in cache
 	metadataValue, ok = c.infoToSchemaCache.Get(cacheKey)
 	if !ok {
-<<<<<<< HEAD
-		err = c.restService.handleRequest(newRequest("POST", versionNormalize, &input, url.PathEscape(subject), normalize), &result)
-=======
 		err = c.restService.HandleRequest(internal.NewRequest("POST", internal.VersionNormalize, &input, url.PathEscape(subject), normalize), &result)
->>>>>>> 6fd9f9aa
 		if err == nil {
 			c.infoToSchemaCache.Put(cacheKey, &result)
 		} else {
@@ -629,19 +562,8 @@
 			err = c.restService.HandleRequest(internal.NewRequest("GET", internal.Schemas, nil, id), &metadata)
 		}
 		if err == nil {
-<<<<<<< HEAD
-			newInfo = &SchemaInfo{
-				Schema:     metadata.Schema,
-				SchemaType: metadata.SchemaType,
-				References: metadata.References,
-				Metadata:   metadata.Metadata,
-				Ruleset:    metadata.Ruleset,
-			}
-			c.idToSchemaCache.Put(cacheKey, newInfo)
-=======
 			newInfo = &metadata.SchemaInfo
 			c.idToSchemaInfoCache.Put(cacheKey, newInfo)
->>>>>>> 6fd9f9aa
 		}
 	} else {
 		newInfo = infoValue.(*SchemaInfo)
@@ -654,7 +576,7 @@
 // Returns SubjectAndVersion object on success.
 // This method cannot not use caching to increase performance.
 func (c *client) GetSubjectsAndVersionsByID(id int) (subbjectsAndVersions []SubjectAndVersion, err error) {
-	err = c.restService.handleRequest(newRequest("GET", subjectsAndVersionsById, nil, id), &subbjectsAndVersions)
+	err = c.restService.HandleRequest(internal.NewRequest("GET", subjectsAndVersionsById, nil, id), &subbjectsAndVersions)
 	return
 }
 
@@ -685,11 +607,7 @@
 	if !ok {
 		err = c.restService.HandleRequest(internal.NewRequest("POST", internal.SubjectsNormalize, &metadata, url.PathEscape(subject), normalize), &metadata)
 		if err == nil {
-<<<<<<< HEAD
-			c.infoToSchemaCache.Put(cacheKey, metadata.ID)
-=======
 			c.infoToSchemaCache.Put(cacheKey, &metadata)
->>>>>>> 6fd9f9aa
 		} else {
 			metadata.ID = -1
 		}
@@ -751,11 +669,7 @@
 	// another goroutine could have already put it in cache
 	metadataValue, ok = c.versionToSchemaCache.Get(cacheKey)
 	if !ok {
-<<<<<<< HEAD
-		err = c.restService.handleRequest(newRequest("GET", versionsIncludeDeleted, nil, url.PathEscape(subject), version, deleted), &result)
-=======
 		err = c.restService.HandleRequest(internal.NewRequest("GET", internal.VersionsIncludeDeleted, nil, url.PathEscape(subject), version, deleted), &result)
->>>>>>> 6fd9f9aa
 		if err == nil {
 			c.versionToSchemaCache.Put(cacheKey, &result)
 		}
@@ -794,11 +708,7 @@
 		_, _ = sb.WriteString(value)
 	}
 	if !ok {
-<<<<<<< HEAD
-		err = c.restService.handleRequest(newRequest("GET", latestWithMetadata, nil, url.PathEscape(subject), deleted, sb.String()), &result)
-=======
 		err = c.restService.HandleRequest(internal.NewRequest("GET", internal.LatestWithMetadata, nil, url.PathEscape(subject), deleted, sb.String()), &result)
->>>>>>> 6fd9f9aa
 		if err == nil {
 			c.metadataToSchemaCache.Put(cacheKey, &result)
 		}
@@ -926,11 +836,7 @@
 			c.infoToSchemaCacheLock.Unlock()
 			if ok {
 				md := *metadataValue.(*SchemaMetadata)
-<<<<<<< HEAD
-				c.idToSchemaCacheLock.Lock()
-=======
 				c.idToSchemaInfoCacheLock.Lock()
->>>>>>> 6fd9f9aa
 				cacheKeyID := subjectID{
 					subject: subject,
 					id:      md.ID,
@@ -1031,11 +937,7 @@
 		SchemaInfo: schema,
 	}
 
-<<<<<<< HEAD
-	err = c.restService.handleRequest(newRequest("POST", subjectCompatibility, &candidate, url.PathEscape(subject)), &result)
-=======
 	err = c.restService.HandleRequest(internal.NewRequest("POST", internal.SubjectCompatibility, &candidate, url.PathEscape(subject)), &result)
->>>>>>> 6fd9f9aa
 
 	return result.Compatible, err
 }
@@ -1048,11 +950,7 @@
 		SchemaInfo: schema,
 	}
 
-<<<<<<< HEAD
-	err = c.restService.handleRequest(newRequest("POST", compatibility, &candidate, url.PathEscape(subject), version), &result)
-=======
 	err = c.restService.HandleRequest(internal.NewRequest("POST", internal.Compatibility, &candidate, url.PathEscape(subject), version), &result)
->>>>>>> 6fd9f9aa
 
 	return result.Compatible, err
 }
@@ -1100,23 +998,15 @@
 // Fetch config currently configured for provided subject
 // Returns config upon success
 func (c *client) GetConfig(subject string, defaultToGlobal bool) (result ServerConfig, err error) {
-<<<<<<< HEAD
-	err = c.restService.handleRequest(newRequest("GET", subjectConfigDefault, nil, url.PathEscape(subject), defaultToGlobal), &result)
-=======
 	err = c.restService.HandleRequest(internal.NewRequest("GET", internal.SubjectConfigDefault, nil, url.PathEscape(subject), defaultToGlobal), &result)
->>>>>>> 6fd9f9aa
-
-	return result, err
-}
-
-// UpdateCompatibility updates subject's config
+
+	return result, err
+}
+
+// UpdateConfig updates subject's config
 // Returns new config string upon success
 func (c *client) UpdateConfig(subject string, update ServerConfig) (result ServerConfig, err error) {
-<<<<<<< HEAD
-	err = c.restService.handleRequest(newRequest("PUT", subjectConfig, &update, url.PathEscape(subject)), &result)
-=======
 	err = c.restService.HandleRequest(internal.NewRequest("PUT", internal.SubjectConfig, &update, url.PathEscape(subject)), &result)
->>>>>>> 6fd9f9aa
 
 	return result, err
 }
@@ -1124,11 +1014,7 @@
 // GetDefaultCompatibility fetches the global(default) config
 // Returns global(default) config
 func (c *client) GetDefaultConfig() (result ServerConfig, err error) {
-<<<<<<< HEAD
-	err = c.restService.handleRequest(newRequest("GET", config, nil), &result)
-=======
 	err = c.restService.HandleRequest(internal.NewRequest("GET", internal.Config, nil), &result)
->>>>>>> 6fd9f9aa
 
 	return result, err
 }
@@ -1136,23 +1022,16 @@
 // UpdateDefaultCompatibility updates the global(default) config
 // Returns new string config
 func (c *client) UpdateDefaultConfig(update ServerConfig) (result ServerConfig, err error) {
-<<<<<<< HEAD
-	err = c.restService.handleRequest(newRequest("PUT", config, &update), &result)
-=======
 	err = c.restService.HandleRequest(internal.NewRequest("PUT", internal.Config, &update), &result)
->>>>>>> 6fd9f9aa
-
-	return result, err
-}
-
-<<<<<<< HEAD
-=======
+
+	return result, err
+}
+
 // Close closes the client
 func (c *client) Close() error {
 	return nil
 }
 
->>>>>>> 6fd9f9aa
 type evictor struct {
 	Interval time.Duration
 	stop     chan bool
