--- conflicted
+++ resolved
@@ -283,11 +283,7 @@
 )</pre>
     <h2 id="Client">
      type
-<<<<<<< HEAD
-     <a href="https://github.com/confluentinc/confluent-kafka-go/blob/v2.4.0-RC2/schemaregistry/schemaregistry_client.go?s=10071:12041#L286">
-=======
      <a href="https://github.com/confluentinc/confluent-kafka-go/blob/v2.4.0/schemaregistry/schemaregistry_client.go?s=6747:7897#L194">
->>>>>>> 6fd9f9aa
       Client
      </a>
      <a class="permalink" href="#Client">
@@ -329,11 +325,7 @@
 }</pre>
      <h3 id="NewClient">
       func
-<<<<<<< HEAD
-      <a href="https://github.com/confluentinc/confluent-kafka-go/blob/v2.4.0-RC2/schemaregistry/schemaregistry_client.go?s=12088:12132#L315">
-=======
       <a href="https://github.com/confluentinc/confluent-kafka-go/blob/v2.4.0/schemaregistry/schemaregistry_client.go?s=7944:7988#L213">
->>>>>>> 6fd9f9aa
        NewClient
       </a>
       <a class="permalink" href="#NewClient">
@@ -345,11 +337,7 @@
       NewClient returns a Client implementation
       <h2 id="Compatibility">
        type
-<<<<<<< HEAD
-       <a href="https://github.com/confluentinc/confluent-kafka-go/blob/v2.4.0-RC2/schemaregistry/schemaregistry_client.go?s=26844:26866#L783">
-=======
        <a href="https://github.com/confluentinc/confluent-kafka-go/blob/v2.4.0/schemaregistry/schemaregistry_client.go?s=19493:19515#L595">
->>>>>>> 6fd9f9aa
         Compatibility
        </a>
        <a class="permalink" href="#Compatibility">
@@ -361,11 +349,7 @@
        <pre>type Compatibility <a href="https://pkg.go.dev/builtin/#int">int</a></pre>
        <h3 id="Compatibility.MarshalJSON">
         func (Compatibility)
-<<<<<<< HEAD
-        <a href="https://github.com/confluentinc/confluent-kafka-go/blob/v2.4.0-RC2/schemaregistry/schemaregistry_client.go?s=27621:27673#L821">
-=======
         <a href="https://github.com/confluentinc/confluent-kafka-go/blob/v2.4.0/schemaregistry/schemaregistry_client.go?s=20270:20322#L633">
->>>>>>> 6fd9f9aa
          MarshalJSON
         </a>
         <a class="permalink" href="#Compatibility.MarshalJSON">
@@ -377,11 +361,7 @@
         MarshalJSON implements json.Marshaler
         <h3 id="Compatibility.ParseString">
          func (*Compatibility)
-<<<<<<< HEAD
-         <a href="https://github.com/confluentinc/confluent-kafka-go/blob/v2.4.0-RC2/schemaregistry/schemaregistry_client.go?s=28094:28147#L840">
-=======
          <a href="https://github.com/confluentinc/confluent-kafka-go/blob/v2.4.0/schemaregistry/schemaregistry_client.go?s=20743:20796#L652">
->>>>>>> 6fd9f9aa
           ParseString
          </a>
          <a class="permalink" href="#Compatibility.ParseString">
@@ -393,11 +373,7 @@
          ParseString returns a Compatibility for the given string
          <h3 id="Compatibility.String">
           func (Compatibility)
-<<<<<<< HEAD
-          <a href="https://github.com/confluentinc/confluent-kafka-go/blob/v2.4.0-RC2/schemaregistry/schemaregistry_client.go?s=27961:27999#L835">
-=======
           <a href="https://github.com/confluentinc/confluent-kafka-go/blob/v2.4.0/schemaregistry/schemaregistry_client.go?s=20610:20648#L647">
->>>>>>> 6fd9f9aa
            String
           </a>
           <a class="permalink" href="#Compatibility.String">
@@ -407,11 +383,7 @@
          <pre>func (c <a href="#Compatibility">Compatibility</a>) String() <a href="https://pkg.go.dev/builtin/#string">string</a></pre>
          <h3 id="Compatibility.UnmarshalJSON">
           func (*Compatibility)
-<<<<<<< HEAD
-          <a href="https://github.com/confluentinc/confluent-kafka-go/blob/v2.4.0-RC2/schemaregistry/schemaregistry_client.go?s=27757:27810#L826">
-=======
           <a href="https://github.com/confluentinc/confluent-kafka-go/blob/v2.4.0/schemaregistry/schemaregistry_client.go?s=20406:20459#L638">
->>>>>>> 6fd9f9aa
            UnmarshalJSON
           </a>
           <a class="permalink" href="#Compatibility.UnmarshalJSON">
@@ -534,13 +506,8 @@
 identityPoolID(`bearer.auth.identity.pool.id`) is required
                <h2 id="Metadata">
                 type
-<<<<<<< HEAD
-                <a href="https://github.com/confluentinc/confluent-kafka-go/blob/v2.4.0-RC2/schemaregistry/schemaregistry_client.go?s=4286:4489#L100">
-                 Metadata
-=======
                 <a href="https://github.com/confluentinc/confluent-kafka-go/blob/v2.4.0/schemaregistry/schemaregistry_client.go?s=3043:3164#L62">
                  Reference
->>>>>>> 6fd9f9aa
                 </a>
                 <a class="permalink" href="#Metadata">
                  ¶
@@ -556,13 +523,8 @@
 </pre>
                 <h2 id="Reference">
                  type
-<<<<<<< HEAD
                  <a href="https://github.com/confluentinc/confluent-kafka-go/blob/v2.4.0-RC2/schemaregistry/schemaregistry_client.go?s=4534:4655#L107">
                   Reference
-=======
-                 <a href="https://github.com/confluentinc/confluent-kafka-go/blob/v2.4.0/schemaregistry/rest_service.go?s=2676:2770#L87">
-                  RestError
->>>>>>> 6fd9f9aa
                  </a>
                  <a class="permalink" href="#Reference">
                   ¶
@@ -576,41 +538,38 @@
 <span id="Reference.Version"></span>    Version <a href="https://pkg.go.dev/builtin/#int">int</a>    `json:"version"`
 }
 </pre>
-<<<<<<< HEAD
-                 <h2 id="RestError">
-                  type
-                  <a href="https://github.com/confluentinc/confluent-kafka-go/blob/v2.4.0-RC2/schemaregistry/rest_service.go?s=3052:3146#L94">
-                   RestError
-=======
+                <h2 id="RestError">
+                 type
+                 <a href="https://github.com/confluentinc/confluent-kafka-go/blob/v2.4.0/schemaregistry/rest_service.go?s=2676:2770#L87">
+                  RestError
+                 </a>
+                 <a class="permalink" href="#RestError">
+                  ¶
+                 </a>
+                </h2>
+                <p>
+                 RestError represents a Schema Registry HTTP Error response
+                 <pre>type RestError struct {
+<span id="RestError.Code"></span>    Code    <a href="https://pkg.go.dev/builtin/#int">int</a>    `json:"error_code"`
+<span id="RestError.Message"></span>    Message <a href="https://pkg.go.dev/builtin/#string">string</a> `json:"message"`
+}
+</pre>
                  <h3 id="RestError.Error">
                   func (*RestError)
                   <a href="https://github.com/confluentinc/confluent-kafka-go/blob/v2.4.0/schemaregistry/rest_service.go?s=2819:2855#L93">
                    Error
->>>>>>> 6fd9f9aa
                   </a>
-                  <a class="permalink" href="#RestError">
+                  <a class="permalink" href="#RestError.Error">
                    ¶
                   </a>
-                 </h2>
+                 </h3>
+                 <pre>func (err *<a href="#RestError">RestError</a>) Error() <a href="https://pkg.go.dev/builtin/#string">string</a></pre>
                  <p>
-<<<<<<< HEAD
-                  RestError represents a Schema Registry HTTP Error response
-                  <pre>type RestError struct {
-<span id="RestError.Code"></span>    Code    <a href="https://pkg.go.dev/builtin/#int">int</a>    `json:"error_code"`
-<span id="RestError.Message"></span>    Message <a href="https://pkg.go.dev/builtin/#string">string</a> `json:"message"`
-}
-</pre>
-                  <h3 id="RestError.Error">
-                   func (*RestError)
-                   <a href="https://github.com/confluentinc/confluent-kafka-go/blob/v2.4.0-RC2/schemaregistry/rest_service.go?s=3195:3231#L100">
-                    Error
-=======
                   Error implements the errors.Error interface
                   <h2 id="SchemaInfo">
                    type
                    <a href="https://github.com/confluentinc/confluent-kafka-go/blob/v2.4.0/schemaregistry/schemaregistry_client.go?s=3216:3400#L69">
                     SchemaInfo
->>>>>>> 6fd9f9aa
                    </a>
                    <a class="permalink" href="#RestError.Error">
                     ¶
@@ -618,13 +577,6 @@
                   </h3>
                   <pre>func (err *<a href="#RestError">RestError</a>) Error() <a href="https://pkg.go.dev/builtin/#string">string</a></pre>
                   <p>
-<<<<<<< HEAD
-                   Error implements the errors.Error interface
-                   <h2 id="Rule">
-                    type
-                    <a href="https://github.com/confluentinc/confluent-kafka-go/blob/v2.4.0-RC2/schemaregistry/schemaregistry_client.go?s=3339:4056#L68">
-                     Rule
-=======
                    SchemaInfo represents basic schema information
                    <pre>type SchemaInfo struct {
 <span id="SchemaInfo.Schema"></span>    Schema     <a href="https://pkg.go.dev/builtin/#string">string</a>      `json:"schema,omitempty"`
@@ -636,51 +588,17 @@
                     func (*SchemaInfo)
                     <a href="https://github.com/confluentinc/confluent-kafka-go/blob/v2.4.0/schemaregistry/schemaregistry_client.go?s=3457:3508#L76">
                      MarshalJSON
->>>>>>> 6fd9f9aa
                     </a>
                     <a class="permalink" href="#Rule">
                      ¶
                     </a>
                    </h2>
                    <p>
-<<<<<<< HEAD
-                    Rule represents a data contract rule
-                    <pre>type Rule struct {
-    <span class="comment">// Rule name</span>
-<span id="Rule.Name"></span>    Name <a href="https://pkg.go.dev/builtin/#string">string</a> `json:"name,omitempty"`
-    <span class="comment">// Rule doc</span>
-<span id="Rule.Doc"></span>    Doc <a href="https://pkg.go.dev/builtin/#string">string</a> `json:"doc,omitempty"`
-    <span class="comment">// Rule kind</span>
-<span id="Rule.Kind"></span>    Kind <a href="https://pkg.go.dev/builtin/#string">string</a> `json:"kind,omitempty"`
-    <span class="comment">// Rule mode</span>
-<span id="Rule.Mode"></span>    Mode <a href="https://pkg.go.dev/builtin/#string">string</a> `json:"mode,omitempty"`
-    <span class="comment">// Rule type</span>
-<span id="Rule.Type"></span>    Type <a href="https://pkg.go.dev/builtin/#string">string</a> `json:"type,omitempty"`
-    <span class="comment">// The tags to which this rule applies</span>
-<span id="Rule.Tags"></span>    Tags []<a href="https://pkg.go.dev/builtin/#string">string</a> `json:"tags,omitempty"`
-    <span class="comment">// Optional params for the rule</span>
-<span id="Rule.Params"></span>    Params map[<a href="https://pkg.go.dev/builtin/#string">string</a>]<a href="https://pkg.go.dev/builtin/#string">string</a> `json:"params,omitempty"`
-    <span class="comment">// Rule expression</span>
-<span id="Rule.Expr"></span>    Expr <a href="https://pkg.go.dev/builtin/#string">string</a> `json:"expr,omitempty"`
-    <span class="comment">// Rule action on success</span>
-<span id="Rule.OnSuccess"></span>    OnSuccess <a href="https://pkg.go.dev/builtin/#string">string</a> `json:"onSuccess,omitempty"`
-    <span class="comment">// Rule action on failure</span>
-<span id="Rule.OnFailure"></span>    OnFailure <a href="https://pkg.go.dev/builtin/#string">string</a> `json:"onFailure,omitempty"`
-    <span class="comment">// Whether the rule is disabled</span>
-<span id="Rule.Disabled"></span>    Disabled <a href="https://pkg.go.dev/builtin/#bool">bool</a> `json:"disabled,omitempty"`
-}
-</pre>
-                    <h2 id="RuleSet">
-                     type
-                     <a href="https://github.com/confluentinc/confluent-kafka-go/blob/v2.4.0-RC2/schemaregistry/schemaregistry_client.go?s=4105:4239#L94">
-                      RuleSet
-=======
                     MarshalJSON implements the json.Marshaler interface
                     <h3 id="SchemaInfo.UnmarshalJSON">
                      func (*SchemaInfo)
                      <a href="https://github.com/confluentinc/confluent-kafka-go/blob/v2.4.0/schemaregistry/schemaregistry_client.go?s=3821:3872#L89">
                       UnmarshalJSON
->>>>>>> 6fd9f9aa
                      </a>
                      <a class="permalink" href="#RuleSet">
                       ¶
@@ -695,13 +613,8 @@
 </pre>
                      <h2 id="SchemaInfo">
                       type
-<<<<<<< HEAD
-                      <a href="https://github.com/confluentinc/confluent-kafka-go/blob/v2.4.0-RC2/schemaregistry/schemaregistry_client.go?s=4707:4994#L114">
-                       SchemaInfo
-=======
                       <a href="https://github.com/confluentinc/confluent-kafka-go/blob/v2.4.0/schemaregistry/schemaregistry_client.go?s=4254:4420#L107">
                        SchemaMetadata
->>>>>>> 6fd9f9aa
                       </a>
                       <a class="permalink" href="#SchemaInfo">
                        ¶
@@ -717,15 +630,9 @@
 <span id="SchemaInfo.Ruleset"></span>    Ruleset    *<a href="#RuleSet">RuleSet</a>    `json:"ruleset,omitempty"`
 }
 </pre>
-<<<<<<< HEAD
                       <h3 id="SchemaInfo.MarshalJSON">
                        func (*SchemaInfo)
                        <a href="https://github.com/confluentinc/confluent-kafka-go/blob/v2.4.0-RC2/schemaregistry/schemaregistry_client.go?s=5234:5285#L129">
-=======
-                      <h3 id="SchemaMetadata.MarshalJSON">
-                       func (*SchemaMetadata)
-                       <a href="https://github.com/confluentinc/confluent-kafka-go/blob/v2.4.0/schemaregistry/schemaregistry_client.go?s=4477:4532#L115">
->>>>>>> 6fd9f9aa
                         MarshalJSON
                        </a>
                        <a class="permalink" href="#SchemaInfo.MarshalJSON">
@@ -735,15 +642,9 @@
                       <pre>func (sd *<a href="#SchemaInfo">SchemaInfo</a>) MarshalJSON() ([]<a href="https://pkg.go.dev/builtin/#byte">byte</a>, <a href="https://pkg.go.dev/builtin/#error">error</a>)</pre>
                       <p>
                        MarshalJSON implements the json.Marshaler interface
-<<<<<<< HEAD
                        <h3 id="SchemaInfo.UnmarshalJSON">
                         func (*SchemaInfo)
                         <a href="https://github.com/confluentinc/confluent-kafka-go/blob/v2.4.0-RC2/schemaregistry/schemaregistry_client.go?s=5732:5783#L146">
-=======
-                       <h3 id="SchemaMetadata.UnmarshalJSON">
-                        func (*SchemaMetadata)
-                        <a href="https://github.com/confluentinc/confluent-kafka-go/blob/v2.4.0/schemaregistry/schemaregistry_client.go?s=5033:5088#L134">
->>>>>>> 6fd9f9aa
                          UnmarshalJSON
                         </a>
                         <a class="permalink" href="#SchemaInfo.UnmarshalJSON">
@@ -771,79 +672,38 @@
 <span id="SchemaMetadata.Version"></span>    Version <a href="https://pkg.go.dev/builtin/#int">int</a>    `json:"version,omitempty"`
 }
 </pre>
-                         <h3 id="SchemaMetadata.MarshalJSON">
-                          func (*SchemaMetadata)
-                          <a href="https://github.com/confluentinc/confluent-kafka-go/blob/v2.4.0-RC2/schemaregistry/schemaregistry_client.go?s=6547:6602#L176">
-                           MarshalJSON
-                          </a>
-                          <a class="permalink" href="#SchemaMetadata.MarshalJSON">
-                           ¶
-                          </a>
-                         </h3>
-                         <pre>func (sd *<a href="#SchemaMetadata">SchemaMetadata</a>) MarshalJSON() ([]<a href="https://pkg.go.dev/builtin/#byte">byte</a>, <a href="https://pkg.go.dev/builtin/#error">error</a>)</pre>
-                         <p>
-                          MarshalJSON implements the json.Marshaler interface
-                          <h3 id="SchemaMetadata.UnmarshalJSON">
-                           func (*SchemaMetadata)
-                           <a href="https://github.com/confluentinc/confluent-kafka-go/blob/v2.4.0-RC2/schemaregistry/schemaregistry_client.go?s=7237:7292#L199">
-                            UnmarshalJSON
-                           </a>
-                           <a class="permalink" href="#SchemaMetadata.UnmarshalJSON">
-                            ¶
-                           </a>
-                          </h3>
-                          <pre>func (sd *<a href="#SchemaMetadata">SchemaMetadata</a>) UnmarshalJSON(b []<a href="https://pkg.go.dev/builtin/#byte">byte</a>) <a href="https://pkg.go.dev/builtin/#error">error</a></pre>
-                          <p>
-                           UnmarshalJSON implements the json.Unmarshaller interface
-                           <h2 id="ServerConfig">
-                            type
-                            <a href="https://github.com/confluentinc/confluent-kafka-go/blob/v2.4.0-RC2/schemaregistry/schemaregistry_client.go?s=8133:8779#L228">
-                             ServerConfig
-                            </a>
-                            <a class="permalink" href="#ServerConfig">
-                             ¶
-                            </a>
-                           </h2>
-                           <p>
-                            ServerConfig represents config params for Schema Registry
-                            <pre>NOTE: GET uses compatibilityLevel, POST uses compatibility
-</pre>
-                            <pre>type ServerConfig struct {
-<span id="ServerConfig.Alias"></span>    Alias               <a href="https://pkg.go.dev/builtin/#string">string</a>        `json:"alias,omitempty"`
-<span id="ServerConfig.Normalize"></span>    Normalize           <a href="https://pkg.go.dev/builtin/#bool">bool</a>          `json:"normalize,omitempty"`
-<span id="ServerConfig.CompatibilityUpdate"></span>    CompatibilityUpdate <a href="#Compatibility">Compatibility</a> `json:"compatibility,omitempty"`
-<span id="ServerConfig.CompatibilityLevel"></span>    CompatibilityLevel  <a href="#Compatibility">Compatibility</a> `json:"compatibilityLevel,omitempty"`
-<span id="ServerConfig.CompatibilityGroup"></span>    CompatibilityGroup  <a href="https://pkg.go.dev/builtin/#string">string</a>        `json:"compatibilityGroup,omitempty"`
-<span id="ServerConfig.DefaultMetadata"></span>    DefaultMetadata     *<a href="#Metadata">Metadata</a>     `json:"defaultMetadata,omitempty"`
-<span id="ServerConfig.OverrideMetadata"></span>    OverrideMetadata    *<a href="#Metadata">Metadata</a>     `json:"overrideMetadata,omitempty"`
-<span id="ServerConfig.DefaultRuleSet"></span>    DefaultRuleSet      *<a href="#RuleSet">RuleSet</a>      `json:"defaultRuleSet,omitempty"`
-<span id="ServerConfig.OverrideRuleSet"></span>    OverrideRuleSet     *<a href="#RuleSet">RuleSet</a>      `json:"overrideRuleSet,omitempty"`
-}
-</pre>
-                            <h2 id="SubjectAndVersion">
-                             type
-                             <a href="https://github.com/confluentinc/confluent-kafka-go/blob/v2.4.0-RC2/schemaregistry/schemaregistry_client.go?s=5058:5177#L123">
-                              SubjectAndVersion
-                             </a>
-                             <a class="permalink" href="#SubjectAndVersion">
-                              ¶
-                             </a>
-                            </h2>
-                            <p>
-                             SubjectAndVersion represents a pair of subject and version
-                             <pre>type SubjectAndVersion struct {
-<span id="SubjectAndVersion.Subject"></span>    Subject <a href="https://pkg.go.dev/builtin/#string">string</a> `json:"subject,omitempty"`
-<span id="SubjectAndVersion.Version"></span>    Version <a href="https://pkg.go.dev/builtin/#int">int</a>    `json:"version,omitempty"`
-}
-</pre>
-                             <div id="footer">
-                              Build version go1.21.0.
-                              <br/>
-                              Except as
-                              <a href="https://developers.google.com/site-policies#restrictions">
-                               noted
-                              </a>
-                              ,
+                      <h3 id="SchemaMetadata.MarshalJSON">
+                       func (*SchemaMetadata)
+                       <a href="https://github.com/confluentinc/confluent-kafka-go/blob/v2.4.0/schemaregistry/schemaregistry_client.go?s=4477:4532#L115">
+                        MarshalJSON
+                       </a>
+                       <a class="permalink" href="#SchemaMetadata.MarshalJSON">
+                        ¶
+                       </a>
+                      </h3>
+                      <pre>func (sd *<a href="#SchemaMetadata">SchemaMetadata</a>) MarshalJSON() ([]<a href="https://pkg.go.dev/builtin/#byte">byte</a>, <a href="https://pkg.go.dev/builtin/#error">error</a>)</pre>
+                      <p>
+                       MarshalJSON implements the json.Marshaler interface
+                       <h3 id="SchemaMetadata.UnmarshalJSON">
+                        func (*SchemaMetadata)
+                        <a href="https://github.com/confluentinc/confluent-kafka-go/blob/v2.4.0/schemaregistry/schemaregistry_client.go?s=5033:5088#L134">
+                         UnmarshalJSON
+                        </a>
+                        <a class="permalink" href="#SchemaMetadata.UnmarshalJSON">
+                         ¶
+                        </a>
+                       </h3>
+                       <pre>func (sd *<a href="#SchemaMetadata">SchemaMetadata</a>) UnmarshalJSON(b []<a href="https://pkg.go.dev/builtin/#byte">byte</a>) <a href="https://pkg.go.dev/builtin/#error">error</a></pre>
+                       <p>
+                        UnmarshalJSON implements the json.Unmarshaller interface
+                        <div id="footer">
+                         Build version go1.21.8.
+                         <br/>
+                         Except as
+                         <a href="https://developers.google.com/site-policies#restrictions">
+                          noted
+                         </a>
+                         ,
 the content of this page is licensed under the
 Creative Commons Attribution 3.0 License,
 and code is licensed under a
