--- conflicted
+++ resolved
@@ -519,16 +519,12 @@
 }
 
 // DeserializeInto implements deserialization of Protobuf data to the given object
-<<<<<<< HEAD
 func (s *Deserializer) DeserializeInto(topic string, payload []byte, msg interface{}, hint *serde.DeserializeHint) error {
 	result, err := s.deserialize(topic, payload, msg, hint)
-=======
-func (s *Deserializer) DeserializeInto(topic string, payload []byte, msg interface{}) error {
-	result, err := s.deserialize(topic, payload, msg)
 	if err != nil {
 		return err
 	}
->>>>>>> e0d266ff
+
 	// Copy the result into the target since we may have created a clone during transformations
 	value := reflect.ValueOf(msg)
 	if value.Kind() == reflect.Pointer {
