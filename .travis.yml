language: go
go:
  - 1.9
  - "1.10"
  - 1.11
osx_image: xcode9.2
os:
  - linux
  - osx
env:
  global:
    - PKG_CONFIG_PATH="$HOME/gopath/src/github.com/confluentinc/confluent-kafka-go/tmp-build/lib/pkgconfig"
    - LD_LIBRARY_PATH="$HOME/gopath/src/github.com/confluentinc/confluent-kafka-go/tmp-build/lib"
    - DYLD_LIBRARY_PATH="$HOME/gopath/src/github.com/confluentinc/confluent-kafka-go/tmp-build/lib"
    - PATH="$PATH:$GOPATH/bin"
    - LIBRDKAFKA_VERSION=master

# Travis OSX worker has problems running our Go binaries for 1.7 and 1.8,
# workaround for now is to skip exec for those.

before_install:
  - if [[ $TRAVIS_OS_NAME == linux ]]; then wget -qO - https://packages.confluent.io/deb/5.0/archive.key | sudo apt-key add - ; fi
  - if [[ $TRAVIS_OS_NAME == linux ]]; then sudo add-apt-repository "deb [arch=amd64] https://packages.confluent.io/deb/5.0 stable main" -y ; fi
  - if [[ $TRAVIS_OS_NAME == linux ]]; then sudo apt-get update -q ; fi
  - if [[ $TRAVIS_OS_NAME == linux ]]; then sudo apt-get install confluent-librdkafka-plugins -y ; fi
  - rm -rf tmp-build
  - bash mk/bootstrap-librdkafka.sh ${LIBRDKAFKA_VERSION} tmp-build
<<<<<<< HEAD
  - go get -u golang.org/x/lint/golint
=======
  # golint requires Go >= 1.9
  - if [[ ! $TRAVIS_GO_VERSION =~ ^1\.[78] ]] ; then go get -u golang.org/x/lint/golint && touch .do_lint ; fi
>>>>>>> 460e8e43
  - if [[ $TRAVIS_OS_NAME == osx && $TRAVIS_GO_VERSION =~ ^1\.[78] ]] ; then touch .no_exec ; fi

install:
  - go get -tags static ./...
  - go install -tags static ./...

script:
  - if [[ -f .do_lint ]]; then golint -set_exit_status ./... ; fi
  - if [[ ! -f .no_exec ]]; then go test -timeout 60s -v -tags static ./... ; fi
  - if [[ ! -f .no_exec ]]; then go-kafkacat --help ; fi<|MERGE_RESOLUTION|>--- conflicted
+++ resolved
@@ -1,5 +1,7 @@
 language: go
 go:
+  - 1.7
+  - 1.8
   - 1.9
   - "1.10"
   - 1.11
@@ -25,12 +27,8 @@
   - if [[ $TRAVIS_OS_NAME == linux ]]; then sudo apt-get install confluent-librdkafka-plugins -y ; fi
   - rm -rf tmp-build
   - bash mk/bootstrap-librdkafka.sh ${LIBRDKAFKA_VERSION} tmp-build
-<<<<<<< HEAD
-  - go get -u golang.org/x/lint/golint
-=======
   # golint requires Go >= 1.9
   - if [[ ! $TRAVIS_GO_VERSION =~ ^1\.[78] ]] ; then go get -u golang.org/x/lint/golint && touch .do_lint ; fi
->>>>>>> 460e8e43
   - if [[ $TRAVIS_OS_NAME == osx && $TRAVIS_GO_VERSION =~ ^1\.[78] ]] ; then touch .no_exec ; fi
 
 install:
