--- conflicted
+++ resolved
@@ -8,14 +8,11 @@
    availability problems (#998, @kkoehler).
  * Fixes a bug in the mock schema registry client where the wrong ID was being
    returned for pre-registered schema (#971, @srlk).
-<<<<<<< HEAD
  * The minimum version of Go supported has been changed from 1.16 to 1.17
    (#1074).
-=======
  * Adds `CreateTopic` method to the MockCluster. (#1047, @mimikwang).
  * Fixes an issue where `testing` was being imported by a non-test file,
    testhelpers.go. (@dmlambea, #1049).
->>>>>>> a88e0f3d
 
 
 # v2.2.0
