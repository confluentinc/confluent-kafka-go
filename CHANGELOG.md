# Confluent's Golang client for Apache Kafka

# v2.4.0

This is a feature release.

 * [KIP-848](https://cwiki.apache.org/confluence/display/KAFKA/KIP-848%3A+The+Next+Generation+of+the+Consumer+Rebalance+Protocol): 
   Integration tests running with the new consumer group protocol. The feature is an **Early Access**: not production ready (#1185).
 * Allow custom http.Client to be passed to schema registry client (#1099)
 * Cache schemas when setting `UseLatestVersion=true` (#1100)
 * Add `CacheLatestTtlSecs` to allow expiration of latest schemas (#1106)
 * Cache parsed file descriptors in Protobuf deserializer (#1128)
 * Add `CacheSchemas` option to Protobuf serializer (#1151)
 * Add `tags` field to Confluent metadata (#1131)

## Fixes

 * The version of Go in go.mod has been changed from 1.17 to 1.21.
   This is necessary to update test dependencies with security vulnerabilities.
   Code using the library will still work with Go 1.17.
   (#1136, @rzeijde).
<<<<<<< HEAD
 * Windows builds are linked to `libssp` in addition to other libraries, since
   the bundled zstd and zlib are built with `-fstack-protector`, and not linking
   causes build failures. (#1184).
=======
 * Fix JSON validation during serialization (#1101)
 * Fix counter in mock schema registry client (#1170)
>>>>>>> 78cf2e08

confluent-kafka-go is based on librdkafka v2.4.0, see the
[librdkafka v2.4.0 release notes](https://github.com/confluentinc/librdkafka/releases/tag/v2.4.0)
for a complete list of changes, enhancements, fixes and upgrade considerations.


# v2.3.0

This is a feature release.

 * Adds support for AdminAPI `DescribeCluster()` and `DescribeTopics()`
   (#964, @jainruchir).
 * [KIP-430](https://cwiki.apache.org/confluence/display/KAFKA/KIP-430+-+Return+Authorized+Operations+in+Describe+Responses):
   Return authorized operations in Describe Responses.
   (#964, @jainruchir).
 * Adds `Rack` to the `Node` type, so AdminAPI calls can expose racks for brokers
   (currently, all Describe Responses) (#964, @jainruchir).
 * [KIP-396](https://cwiki.apache.org/confluence/pages/viewpage.action?pageId=97551484): completed the implementation with
   the addition of ListOffsets (#1029).
 * Adds cache for Schema Registry client's `GetSchemaMetadata` (#1042).
 * MockCluster can now be shutdown and started again to test broker
   availability problems (#998, @kkoehler).
 * Adds `CreateTopic` method to the MockCluster. (#1047, @mimikwang).
 * Honor `HTTPS_PROXY` environment variable, if set, for the Schema Registry
   client (#1065, @finncolman).
 * [KIP-516](https://cwiki.apache.org/confluence/display/KAFKA/KIP-516%3A+Topic+Identifiers):
   Partial support of topic identifiers. Topic identifiers in metadata response
   are available through the new `DescribeTopics` function (#1068).

## Fixes

 * Fixes a bug in the mock schema registry client where the wrong ID was being
   returned for pre-registered schema (#971, @srlk).
 * The minimum version of Go supported has been changed from 1.16 to 1.17
   (#1074).
 * Fixes an issue where `testing` was being imported by a non-test file,
   testhelpers.go. (#1049, @dmlambea).
 * Fixes the optional `Coordinator` field in `ConsumerGroupDescription` in case
   it's not known. It now contains a `Node` with ID -1 in that case.
   Avoids a C segmentation fault.
 * Fixes an issue with `Producer.Flush`. It was waiting for
   `queue.buffering.max.ms` while flushing (#1013).
 * Fixes an issue where consumer methods would not be allowed to run while the
   consumer was closing, and during the final partition revoke (#1073).

confluent-kafka-go is based on librdkafka v2.3.0, see the
[librdkafka v2.3.0 release notes](https://github.com/confluentinc/librdkafka/releases/tag/v2.3.0)
for a complete list of changes, enhancements, fixes and upgrade considerations.


# v2.2.0

This is a feature release.

 * [KIP-339](https://cwiki.apache.org/confluence/display/KAFKA/KIP-339%3A+Create+a+new+IncrementalAlterConfigs+API)
   IncrementalAlterConfigs API (#945).
 * [KIP-554](https://cwiki.apache.org/confluence/display/KAFKA/KIP-554%3A+Add+Broker-side+SCRAM+Config+API):
   User SASL/SCRAM credentials alteration and description (#1004).

## Fixes

 * Fixes a nil pointer bug in the protobuf `Serializer.Serialize()`, caused due to
   an unchecked error (#997, @baganokodo2022).
 * Fixes incorrect protofbuf FileDescriptor references (#989, @Mrmann87).
 * Allow fetching all partition offsets for a consumer group by passing a
   `nil` slice in `AdminClient.ListConsumerGroupOffsets`, when earlier it
   was not processing that correctly (#985, @alexandredantas).
 * Deprecate m.LeaderEpoch in favor of m.TopicPartition.LeaderEpoch (#1012).

confluent-kafka-go is based on librdkafka v2.2.0, see the
[librdkafka v2.2.0 release notes](https://github.com/confluentinc/librdkafka/releases/tag/v2.2.0)
for a complete list of changes, enhancements, fixes and upgrade considerations.


## v2.1.1

This is a maintenance release.

It is strongly recommended to update to v2.1.1 if v2.1.0 is being used, as it
fixes a critical issue in the consumer (#980).

confluent-kafka-go is based on librdkafka v2.1.1, see the
[librdkafka v2.1.1 release notes](https://github.com/confluentinc/librdkafka/releases/tag/v2.1.1)
for a complete list of changes, enhancements, fixes and upgrade considerations.


## v2.1.0

This is a feature release:

 * Added Consumer `SeekPartitions()` method to seek multiple partitions at
   once and deprecated `Seek()` (#940).
 * [KIP-320](https://cwiki.apache.org/confluence/display/KAFKA/KIP-320%3A+Allow+fetchers+to+detect+and+handle+log+truncation):
   add offset leader epoch to the TopicPartition \
   and Message structs (#968).
 * The minimum version of Go supported has been changed from 1.14 to 1.16
   (#973).
 * Add validation on the Producer, the Consumer and the AdminClient to prevent
   panic when they are used after close (#901).
 * Fix bug causing schema-registry URL with existing path to not be parsed
   correctly (#950).
 * Support for Offset types on `Offset.Set()` (#962, @jdockerty).
 * Added example for using [rebalance callback with manual commit](examples/consumer_rebalance_example).


confluent-kafka-go is based on librdkafka v2.1.0, see the
[librdkafka v2.1.0 release notes](https://github.com/confluentinc/librdkafka/releases/tag/v2.1.0)
for a complete list of changes, enhancements, fixes and upgrade considerations.


## v2.0.2

This is a feature release:

 * Added SetSaslCredentials. This new method (on the Producer, Consumer, and
   AdminClient) allows modifying the stored SASL PLAIN/SCRAM credentials that
   will be used for subsequent (new) connections to a broker.
 * Channel based producer (Producer `ProduceChannel()`) and channel based
   consumer (Consumer `Events()`) are deprecated.
 * Added `IsTimeout()` on Error type. This is a convenience method that checks
   if the error is due to a timeout.
 * The timeout parameter on `Seek()` is now ignored and an infinite timeout is
   used, the method will block until the fetcher state is updated (typically
   within microseconds).
 * The minimum version of Go supported has been changed from 1.11 to 1.14.
 * [KIP-222](https://cwiki.apache.org/confluence/display/KAFKA/KIP-222+-+Add+Consumer+Group+operations+to+Admin+API)
   Add Consumer Group operations to Admin API.
 * [KIP-518](https://cwiki.apache.org/confluence/display/KAFKA/KIP-518%3A+Allow+listing+consumer+groups+per+state)
   Allow listing consumer groups per state.
 * [KIP-396](https://cwiki.apache.org/confluence/pages/viewpage.action?pageId=97551484)
   Partially implemented: support for AlterConsumerGroupOffsets.
 * As result of the above KIPs, added (#923)
   - `ListConsumerGroups` Admin operation. Supports listing by state.
   - `DescribeConsumerGroups` Admin operation. Supports multiple groups.
   - `DeleteConsumerGroups` Admin operation. Supports multiple groups (@vsantwana).
   - `ListConsumerGroupOffsets` Admin operation. Currently, only supports
      1 group with multiple partitions. Supports the `requireStable` option.
   - `AlterConsumerGroupOffsets` Admin operation. Currently, only supports
      1 group with multiple offsets.
  * Added `SetRoundtripDuration` to the mock broker for setting RTT delay for
    a given mock broker (@kkoehler, #892).
  * Built-in support for Linux/ arm64. (#933).

### Fixes

  * The `SpecificDeserializer.Deserialize` method was not returning its result
    result correctly, and was hence unusable. The return has been fixed (#849).
  * The schema ID to use during serialization, specified in `SerializerConfig`,
    was ignored. It is now used as expected (@perdue, #870).
  * Creating a new schema registry client with an SSL CA Certificate led to a
    panic. This was due to a `nil` pointer, fixed with proper initialization
    (@HansK-p, @ju-popov, #878).

### Upgrade considerations

  * OpenSSL 3.0.x upgrade in librdkafka requires a major version bump, as some legacy
    ciphers need to be explicitly configured to continue working, but it is highly
    recommended **not** to use them.
    The rest of the API remains backward compatible, see the librdkafka release notes
    below for details.
  * As required by the Go module system, a suffix with the new major version has been
    added to the module name, and package imports must reflect this change.


confluent-kafka-go is based on librdkafka v2.0.2, see the
[librdkafka v2.0.0 release notes](https://github.com/confluentinc/librdkafka/releases/tag/v2.0.0)
and later ones for a complete list of changes, enhancements, fixes and upgrade considerations.


**Note**: There were no confluent-kafka-go v2.0.0 or v2.0.1 releases.


## v1.9.2

This is a maintenance release:

 * Bundles librdkafka v1.9.2.
 * [Example](examples/docker_aws_lambda_example) for using go clients with AWS lambda (@jliunyu, #823).
 * OAUTHBEARER unsecured [producer](examples/oauthbearer_producer_example), [consumer](examples/oauthbearer_consumer_example) and [OIDC](examples/oauthbearer_oidc_example) examples.


confluent-kafka-go is based on librdkafka v1.9.2, see the
[librdkafka release notes](https://github.com/confluentinc/librdkafka/releases/tag/v1.9.2)
for a complete list of changes, enhancements, fixes and upgrade considerations.


## v1.9.1

This is a feature release:

 * Schema Registry support for Avro [Generic](examples/avro_generic_producer_example) and [Specific](examples/avro_specific_producer_example), [Protocol Buffers](examples/protobuf_producer_example) and [JSON Schema](examples/json_producer_example). (@rayokota, #776).
 * Built-in support for Mac OSX M1 / arm64. (#818).


confluent-kafka-go is based on librdkafka v1.9.1, see the
[librdkafka release notes](https://github.com/confluentinc/librdkafka/releases/tag/v1.9.1)
for a complete list of changes, enhancements, fixes and upgrade considerations.



## v1.9.0

This is a feature release:

 * OAUTHBEARER OIDC support
 * KIP-140 Admin API ACL support
 * Added MockCluster for functional testing of applications without the need
   for a real Kafka cluster (by @SourceFellows and @kkoehler, #729).
   See [examples/mock_cluster](examples/mock_cluster).


### Fixes

 * Fix Rebalance events behavior for static membership (@jliunyu, #757,
   #798).
 * Fix consumer close taking 10 seconds when there's no rebalance
   needed (@jliunyu, #757).

confluent-kafka-go is based on librdkafka v1.9.0, see the
[librdkafka release notes](https://github.com/confluentinc/librdkafka/releases/tag/v1.9.0)
for a complete list of changes, enhancements, fixes and upgrade considerations.


## v1.8.2

This is a maintenance release:

 * Bundles librdkafka v1.8.2
 * Check termination channel while reading delivery reports (by @zjj)
 * Added convenience method Consumer.StoreMessage() (@finncolman, #676)


confluent-kafka-go is based on librdkafka v1.8.2, see the
[librdkafka release notes](https://github.com/confluentinc/librdkafka/releases/tag/v1.8.2)
for a complete list of changes, enhancements, fixes and upgrade considerations.


**Note**: There were no confluent-kafka-go v1.8.0 and v1.8.1 releases.


## v1.7.0

### Enhancements

 * Experimental Windows support (by @neptoess).
 * The produced message headers are now available in the delivery report
   `Message.Headers` if the Producer's `go.delivery.report.fields`
   configuration property is set to include `headers`, e.g.:
   `"go.delivery.report.fields": "key,value,headers"`
   This comes at a performance cost and are thus disabled by default.


### Fixes

* AdminClient.CreateTopics() previously did not accept default value(-1) of
  ReplicationFactor without specifying an explicit ReplicaAssignment, this is
  now fixed.

confluent-kafka-go is based on librdkafka v1.7.0, see the
[librdkafka release notes](https://github.com/confluentinc/librdkafka/releases/tag/v1.7.0)
for a complete list of changes, enhancements, fixes and upgrade considerations.



## v1.6.1

v1.6.1 is a feature release:

 * KIP-429: Incremental consumer rebalancing - see [cooperative_consumer_example.go](examples/cooperative_consumer_example/cooperative_consumer_example.go)
   for an example how to use the new incremental rebalancing consumer.
 * KIP-480: Sticky producer partitioner - increase throughput and decrease
   latency by sticking to a single random partition for some time.
 * KIP-447: Scalable transactional producer - a single transaction producer can
   now be used for multiple input partitions.

confluent-kafka-go is based on and bundles librdkafka v1.6.1, see the
[librdkafka release notes](https://github.com/confluentinc/librdkafka/releases/tag/v1.6.0)
for a complete list of changes, enhancements, fixes and upgrade considerations.

### Enhancements

 * `go.delivery.report.fields=all,key,value,none` can now be used to
   avoid copying message key and/or value to the delivery report, improving
   performance in high-throughput applications (by @kevinconaway).


### Fixes

 * Consumer.Close() previously did not trigger the final RevokePartitions
   callback, this is now fixed.



## v1.5.2

v1.5.2 is a maintenance release with the following fixes and enhancements:

 - Bundles librdkafka v1.5.2 - see release notes for all enhancements and fixes.
 - Documentation fixes

confluent-kafka-go is based on librdkafka v1.5.2, see the
[librdkafka release notes](https://github.com/confluentinc/librdkafka/releases/tag/v1.5.2)
for a complete list of changes, enhancements, fixes and upgrade considerations.
<|MERGE_RESOLUTION|>--- conflicted
+++ resolved
@@ -1,10 +1,26 @@
 # Confluent's Golang client for Apache Kafka
 
+# v2.5.0
+
+This is a feature release.
+
+## Fixes
+
+ * Windows builds are linked to `libssp` in addition to other libraries, since
+   the bundled zstd and zlib are built with `-fstack-protector`, and not linking
+   causes build failures. (#1184).
+
+confluent-kafka-go is based on librdkafka v2.5.0, see the
+[librdkafka v2.5.0 release notes](https://github.com/confluentinc/librdkafka/releases/tag/v2.5.0)
+for a complete list of changes, enhancements, fixes and upgrade considerations.
+
+
 # v2.4.0
 
+
 This is a feature release.
 
- * [KIP-848](https://cwiki.apache.org/confluence/display/KAFKA/KIP-848%3A+The+Next+Generation+of+the+Consumer+Rebalance+Protocol): 
+ * [KIP-848](https://cwiki.apache.org/confluence/display/KAFKA/KIP-848%3A+The+Next+Generation+of+the+Consumer+Rebalance+Protocol):
    Integration tests running with the new consumer group protocol. The feature is an **Early Access**: not production ready (#1185).
  * Allow custom http.Client to be passed to schema registry client (#1099)
  * Cache schemas when setting `UseLatestVersion=true` (#1100)
@@ -19,14 +35,8 @@
    This is necessary to update test dependencies with security vulnerabilities.
    Code using the library will still work with Go 1.17.
    (#1136, @rzeijde).
-<<<<<<< HEAD
- * Windows builds are linked to `libssp` in addition to other libraries, since
-   the bundled zstd and zlib are built with `-fstack-protector`, and not linking
-   causes build failures. (#1184).
-=======
  * Fix JSON validation during serialization (#1101)
  * Fix counter in mock schema registry client (#1170)
->>>>>>> 78cf2e08
 
 confluent-kafka-go is based on librdkafka v2.4.0, see the
 [librdkafka v2.4.0 release notes](https://github.com/confluentinc/librdkafka/releases/tag/v2.4.0)
