# Confluent's Golang client for Apache Kafka

<<<<<<< HEAD
## vNext

 * Fixed incorrect protofbuf FileDescriptor references (#989, @Mrmann87).
=======
# v2.2.0

This is a feature release.

## Fixes

 * Fixes a nil pointer bug in the protobuf `Serializer.Serialize()`, caused due to
   an unchecked error (#997, @baganokodo2022).


## v2.1.1

This is a maintenance release.

It is strongly recommended to update to v2.1.1 if v2.1.0 is being used, as it
fixes a critical issue in the consumer (#980).

confluent-kafka-go is based on librdkafka v2.1.1, see the
[librdkafka v2.1.1 release notes](https://github.com/confluentinc/librdkafka/releases/tag/v2.1.1)
for a complete list of changes, enhancements, fixes and upgrade considerations.

>>>>>>> 2d73ce64

## v2.1.0

This is a feature release:

 * Added Consumer `SeekPartitions()` method to seek multiple partitions at
   once and deprecated `Seek()` (#940).
 * [KIP-320](https://cwiki.apache.org/confluence/display/KAFKA/KIP-320%3A+Allow+fetchers+to+detect+and+handle+log+truncation):
   add offset leader epoch to the TopicPartition \
   and Message structs (#968).
 * The minimum version of Go supported has been changed from 1.14 to 1.16
   (#973).
 * Add validation on the Producer, the Consumer and the AdminClient to prevent
   panic when they are used after close (#901).
 * Fix bug causing schema-registry URL with existing path to not be parsed
   correctly (#950).
 * Support for Offset types on `Offset.Set()` (#962, @jdockerty).
 * Added example for using [rebalance callback with manual commit](examples/consumer_rebalance_example).


confluent-kafka-go is based on librdkafka v2.1.0, see the
[librdkafka v2.1.0 release notes](https://github.com/confluentinc/librdkafka/releases/tag/v2.1.0)
for a complete list of changes, enhancements, fixes and upgrade considerations.


## v2.0.2

This is a feature release:

 * Added SetSaslCredentials. This new method (on the Producer, Consumer, and
   AdminClient) allows modifying the stored SASL PLAIN/SCRAM credentials that
   will be used for subsequent (new) connections to a broker.
 * Channel based producer (Producer `ProduceChannel()`) and channel based
   consumer (Consumer `Events()`) are deprecated.
 * Added `IsTimeout()` on Error type. This is a convenience method that checks
   if the error is due to a timeout.
 * The timeout parameter on `Seek()` is now ignored and an infinite timeout is
   used, the method will block until the fetcher state is updated (typically
   within microseconds).
 * The minimum version of Go supported has been changed from 1.11 to 1.14.
 * [KIP-222](https://cwiki.apache.org/confluence/display/KAFKA/KIP-222+-+Add+Consumer+Group+operations+to+Admin+API)
   Add Consumer Group operations to Admin API.
 * [KIP-518](https://cwiki.apache.org/confluence/display/KAFKA/KIP-518%3A+Allow+listing+consumer+groups+per+state)
   Allow listing consumer groups per state.
 * [KIP-396](https://cwiki.apache.org/confluence/pages/viewpage.action?pageId=97551484)
   Partially implemented: support for AlterConsumerGroupOffsets.
 * As result of the above KIPs, added (#923)
   - `ListConsumerGroups` Admin operation. Supports listing by state.
   - `DescribeConsumerGroups` Admin operation. Supports multiple groups.
   - `DeleteConsumerGroups` Admin operation. Supports multiple groups (@vsantwana).
   - `ListConsumerGroupOffsets` Admin operation. Currently, only supports
      1 group with multiple partitions. Supports the `requireStable` option.
   - `AlterConsumerGroupOffsets` Admin operation. Currently, only supports
      1 group with multiple offsets.
  * Added `SetRoundtripDuration` to the mock broker for setting RTT delay for
    a given mock broker (@kkoehler, #892).
  * Built-in support for Linux/ arm64. (#933).

### Fixes

  * The `SpecificDeserializer.Deserialize` method was not returning its result
    result correctly, and was hence unusable. The return has been fixed (#849).
  * The schema ID to use during serialization, specified in `SerializerConfig`,
    was ignored. It is now used as expected (@perdue, #870).
  * Creating a new schema registry client with an SSL CA Certificate led to a
    panic. This was due to a `nil` pointer, fixed with proper initialization
    (@HansK-p, @ju-popov, #878).

### Upgrade considerations

  * OpenSSL 3.0.x upgrade in librdkafka requires a major version bump, as some legacy
    ciphers need to be explicitly configured to continue working, but it is highly
    recommended **not** to use them.
    The rest of the API remains backward compatible, see the librdkafka release notes
    below for details.
  * As required by the Go module system, a suffix with the new major version has been
    added to the module name, and package imports must reflect this change.


confluent-kafka-go is based on librdkafka v2.0.2, see the
[librdkafka v2.0.0 release notes](https://github.com/confluentinc/librdkafka/releases/tag/v2.0.0)
and later ones for a complete list of changes, enhancements, fixes and upgrade considerations.


**Note**: There were no confluent-kafka-go v2.0.0 or v2.0.1 releases.


## v1.9.2

This is a maintenance release:

 * Bundles librdkafka v1.9.2.
 * [Example](examples/docker_aws_lambda_example) for using go clients with AWS lambda (@jliunyu, #823).
 * OAUTHBEARER unsecured [producer](examples/oauthbearer_producer_example), [consumer](examples/oauthbearer_consumer_example) and [OIDC](examples/oauthbearer_oidc_example) examples.


confluent-kafka-go is based on librdkafka v1.9.2, see the
[librdkafka release notes](https://github.com/confluentinc/librdkafka/releases/tag/v1.9.2)
for a complete list of changes, enhancements, fixes and upgrade considerations.


## v1.9.1

This is a feature release:

 * Schema Registry support for Avro [Generic](examples/avro_generic_producer_example) and [Specific](examples/avro_specific_producer_example), [Protocol Buffers](examples/protobuf_producer_example) and [JSON Schema](examples/json_producer_example). (@rayokota, #776).
 * Built-in support for Mac OSX M1 / arm64. (#818).


confluent-kafka-go is based on librdkafka v1.9.1, see the
[librdkafka release notes](https://github.com/confluentinc/librdkafka/releases/tag/v1.9.1)
for a complete list of changes, enhancements, fixes and upgrade considerations.



## v1.9.0

This is a feature release:

 * OAUTHBEARER OIDC support
 * KIP-140 Admin API ACL support
 * Added MockCluster for functional testing of applications without the need
   for a real Kafka cluster (by @SourceFellows and @kkoehler, #729).
   See [examples/mock_cluster](examples/mock_cluster).


### Fixes

 * Fix Rebalance events behavior for static membership (@jliunyu, #757,
   #798).
 * Fix consumer close taking 10 seconds when there's no rebalance
   needed (@jliunyu, #757).

confluent-kafka-go is based on librdkafka v1.9.0, see the
[librdkafka release notes](https://github.com/confluentinc/librdkafka/releases/tag/v1.9.0)
for a complete list of changes, enhancements, fixes and upgrade considerations.


## v1.8.2

This is a maintenance release:

 * Bundles librdkafka v1.8.2
 * Check termination channel while reading delivery reports (by @zjj)
 * Added convenience method Consumer.StoreMessage() (@finncolman, #676)


confluent-kafka-go is based on librdkafka v1.8.2, see the
[librdkafka release notes](https://github.com/confluentinc/librdkafka/releases/tag/v1.8.2)
for a complete list of changes, enhancements, fixes and upgrade considerations.


**Note**: There were no confluent-kafka-go v1.8.0 and v1.8.1 releases.


## v1.7.0

### Enhancements

 * Experimental Windows support (by @neptoess).
 * The produced message headers are now available in the delivery report
   `Message.Headers` if the Producer's `go.delivery.report.fields`
   configuration property is set to include `headers`, e.g.:
   `"go.delivery.report.fields": "key,value,headers"`
   This comes at a performance cost and are thus disabled by default.


### Fixes

* AdminClient.CreateTopics() previously did not accept default value(-1) of
  ReplicationFactor without specifying an explicit ReplicaAssignment, this is
  now fixed.

confluent-kafka-go is based on librdkafka v1.7.0, see the
[librdkafka release notes](https://github.com/confluentinc/librdkafka/releases/tag/v1.7.0)
for a complete list of changes, enhancements, fixes and upgrade considerations.



## v1.6.1

v1.6.1 is a feature release:

 * KIP-429: Incremental consumer rebalancing - see [cooperative_consumer_example.go](examples/cooperative_consumer_example/cooperative_consumer_example.go)
   for an example how to use the new incremental rebalancing consumer.
 * KIP-480: Sticky producer partitioner - increase throughput and decrease
   latency by sticking to a single random partition for some time.
 * KIP-447: Scalable transactional producer - a single transaction producer can
   now be used for multiple input partitions.

confluent-kafka-go is based on and bundles librdkafka v1.6.1, see the
[librdkafka release notes](https://github.com/confluentinc/librdkafka/releases/tag/v1.6.0)
for a complete list of changes, enhancements, fixes and upgrade considerations.

### Enhancements

 * `go.delivery.report.fields=all,key,value,none` can now be used to
   avoid copying message key and/or value to the delivery report, improving
   performance in high-throughput applications (by @kevinconaway).


### Fixes

 * Consumer.Close() previously did not trigger the final RevokePartitions
   callback, this is now fixed.



## v1.5.2

v1.5.2 is a maintenance release with the following fixes and enhancements:

 - Bundles librdkafka v1.5.2 - see release notes for all enhancements and fixes.
 - Documentation fixes

confluent-kafka-go is based on librdkafka v1.5.2, see the
[librdkafka release notes](https://github.com/confluentinc/librdkafka/releases/tag/v1.5.2)
for a complete list of changes, enhancements, fixes and upgrade considerations.
<|MERGE_RESOLUTION|>--- conflicted
+++ resolved
@@ -1,10 +1,6 @@
 # Confluent's Golang client for Apache Kafka
 
-<<<<<<< HEAD
-## vNext
-
- * Fixed incorrect protofbuf FileDescriptor references (#989, @Mrmann87).
-=======
+
 # v2.2.0
 
 This is a feature release.
@@ -13,6 +9,7 @@
 
  * Fixes a nil pointer bug in the protobuf `Serializer.Serialize()`, caused due to
    an unchecked error (#997, @baganokodo2022).
+ * Fixes incorrect protofbuf FileDescriptor references (#989, @Mrmann87).
 
 
 ## v2.1.1
@@ -26,7 +23,6 @@
 [librdkafka v2.1.1 release notes](https://github.com/confluentinc/librdkafka/releases/tag/v2.1.1)
 for a complete list of changes, enhancements, fixes and upgrade considerations.
 
->>>>>>> 2d73ce64
 
 ## v2.1.0
 
