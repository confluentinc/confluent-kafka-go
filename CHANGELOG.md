# Confluent's Golang client for Apache Kafka


# v2.2.0

This is a feature release.

## Fixes

 * Fixes a nil pointer bug in the protobuf `Serializer.Serialize()`, caused due to
   an unchecked error (#997, @baganokodo2022).
 * Fixes incorrect protofbuf FileDescriptor references (#989, @Mrmann87).
<<<<<<< HEAD
 * [KIP-339](https://cwiki.apache.org/confluence/display/KAFKA/KIP-339%3A+Create+a+new+IncrementalAlterConfigs+API)
   IncrementalAlterConfigs API (#945).
=======
 * Allow fetching all partition offsets for a consumer group by passing a
   `nil` slice in `AdminClient.ListConsumerGroupOffsets`, when earlier it
   was not processing that correctly (#985, @alexandredantas).
 * Deprecate m.LeaderEpoch in favor of m.TopicPartition.LeaderEpoch (#1012).
>>>>>>> 3809dd52

confluent-kafka-go is based on librdkafka v2.2.0, see the
[librdkafka v2.2.0 release notes](https://github.com/confluentinc/librdkafka/releases/tag/v2.2.0-RC1)
for a complete list of changes, enhancements, fixes and upgrade considerations.


## v2.1.1

This is a maintenance release.

It is strongly recommended to update to v2.1.1 if v2.1.0 is being used, as it
fixes a critical issue in the consumer (#980).

confluent-kafka-go is based on librdkafka v2.1.1, see the
[librdkafka v2.1.1 release notes](https://github.com/confluentinc/librdkafka/releases/tag/v2.1.1)
for a complete list of changes, enhancements, fixes and upgrade considerations.


## v2.1.0

This is a feature release:

 * Added Consumer `SeekPartitions()` method to seek multiple partitions at
   once and deprecated `Seek()` (#940).
 * [KIP-320](https://cwiki.apache.org/confluence/display/KAFKA/KIP-320%3A+Allow+fetchers+to+detect+and+handle+log+truncation):
   add offset leader epoch to the TopicPartition \
   and Message structs (#968).
 * The minimum version of Go supported has been changed from 1.14 to 1.16
   (#973).
 * Add validation on the Producer, the Consumer and the AdminClient to prevent
   panic when they are used after close (#901).
 * Fix bug causing schema-registry URL with existing path to not be parsed
   correctly (#950).
 * Support for Offset types on `Offset.Set()` (#962, @jdockerty).
 * Added example for using [rebalance callback with manual commit](examples/consumer_rebalance_example).


confluent-kafka-go is based on librdkafka v2.1.0, see the
[librdkafka v2.1.0 release notes](https://github.com/confluentinc/librdkafka/releases/tag/v2.1.0)
for a complete list of changes, enhancements, fixes and upgrade considerations.


## v2.0.2

This is a feature release:

 * Added SetSaslCredentials. This new method (on the Producer, Consumer, and
   AdminClient) allows modifying the stored SASL PLAIN/SCRAM credentials that
   will be used for subsequent (new) connections to a broker.
 * Channel based producer (Producer `ProduceChannel()`) and channel based
   consumer (Consumer `Events()`) are deprecated.
 * Added `IsTimeout()` on Error type. This is a convenience method that checks
   if the error is due to a timeout.
 * The timeout parameter on `Seek()` is now ignored and an infinite timeout is
   used, the method will block until the fetcher state is updated (typically
   within microseconds).
 * The minimum version of Go supported has been changed from 1.11 to 1.14.
 * [KIP-222](https://cwiki.apache.org/confluence/display/KAFKA/KIP-222+-+Add+Consumer+Group+operations+to+Admin+API)
   Add Consumer Group operations to Admin API.
 * [KIP-518](https://cwiki.apache.org/confluence/display/KAFKA/KIP-518%3A+Allow+listing+consumer+groups+per+state)
   Allow listing consumer groups per state.
 * [KIP-396](https://cwiki.apache.org/confluence/pages/viewpage.action?pageId=97551484)
   Partially implemented: support for AlterConsumerGroupOffsets.
 * As result of the above KIPs, added (#923)
   - `ListConsumerGroups` Admin operation. Supports listing by state.
   - `DescribeConsumerGroups` Admin operation. Supports multiple groups.
   - `DeleteConsumerGroups` Admin operation. Supports multiple groups (@vsantwana).
   - `ListConsumerGroupOffsets` Admin operation. Currently, only supports
      1 group with multiple partitions. Supports the `requireStable` option.
   - `AlterConsumerGroupOffsets` Admin operation. Currently, only supports
      1 group with multiple offsets.
  * Added `SetRoundtripDuration` to the mock broker for setting RTT delay for
    a given mock broker (@kkoehler, #892).
  * Built-in support for Linux/ arm64. (#933).

### Fixes

  * The `SpecificDeserializer.Deserialize` method was not returning its result
    result correctly, and was hence unusable. The return has been fixed (#849).
  * The schema ID to use during serialization, specified in `SerializerConfig`,
    was ignored. It is now used as expected (@perdue, #870).
  * Creating a new schema registry client with an SSL CA Certificate led to a
    panic. This was due to a `nil` pointer, fixed with proper initialization
    (@HansK-p, @ju-popov, #878).

### Upgrade considerations

  * OpenSSL 3.0.x upgrade in librdkafka requires a major version bump, as some legacy
    ciphers need to be explicitly configured to continue working, but it is highly
    recommended **not** to use them.
    The rest of the API remains backward compatible, see the librdkafka release notes
    below for details.
  * As required by the Go module system, a suffix with the new major version has been
    added to the module name, and package imports must reflect this change.


confluent-kafka-go is based on librdkafka v2.0.2, see the
[librdkafka v2.0.0 release notes](https://github.com/confluentinc/librdkafka/releases/tag/v2.0.0)
and later ones for a complete list of changes, enhancements, fixes and upgrade considerations.


**Note**: There were no confluent-kafka-go v2.0.0 or v2.0.1 releases.


## v1.9.2

This is a maintenance release:

 * Bundles librdkafka v1.9.2.
 * [Example](examples/docker_aws_lambda_example) for using go clients with AWS lambda (@jliunyu, #823).
 * OAUTHBEARER unsecured [producer](examples/oauthbearer_producer_example), [consumer](examples/oauthbearer_consumer_example) and [OIDC](examples/oauthbearer_oidc_example) examples.


confluent-kafka-go is based on librdkafka v1.9.2, see the
[librdkafka release notes](https://github.com/confluentinc/librdkafka/releases/tag/v1.9.2)
for a complete list of changes, enhancements, fixes and upgrade considerations.


## v1.9.1

This is a feature release:

 * Schema Registry support for Avro [Generic](examples/avro_generic_producer_example) and [Specific](examples/avro_specific_producer_example), [Protocol Buffers](examples/protobuf_producer_example) and [JSON Schema](examples/json_producer_example). (@rayokota, #776).
 * Built-in support for Mac OSX M1 / arm64. (#818).


confluent-kafka-go is based on librdkafka v1.9.1, see the
[librdkafka release notes](https://github.com/confluentinc/librdkafka/releases/tag/v1.9.1)
for a complete list of changes, enhancements, fixes and upgrade considerations.



## v1.9.0

This is a feature release:

 * OAUTHBEARER OIDC support
 * KIP-140 Admin API ACL support
 * Added MockCluster for functional testing of applications without the need
   for a real Kafka cluster (by @SourceFellows and @kkoehler, #729).
   See [examples/mock_cluster](examples/mock_cluster).


### Fixes

 * Fix Rebalance events behavior for static membership (@jliunyu, #757,
   #798).
 * Fix consumer close taking 10 seconds when there's no rebalance
   needed (@jliunyu, #757).

confluent-kafka-go is based on librdkafka v1.9.0, see the
[librdkafka release notes](https://github.com/confluentinc/librdkafka/releases/tag/v1.9.0)
for a complete list of changes, enhancements, fixes and upgrade considerations.


## v1.8.2

This is a maintenance release:

 * Bundles librdkafka v1.8.2
 * Check termination channel while reading delivery reports (by @zjj)
 * Added convenience method Consumer.StoreMessage() (@finncolman, #676)


confluent-kafka-go is based on librdkafka v1.8.2, see the
[librdkafka release notes](https://github.com/confluentinc/librdkafka/releases/tag/v1.8.2)
for a complete list of changes, enhancements, fixes and upgrade considerations.


**Note**: There were no confluent-kafka-go v1.8.0 and v1.8.1 releases.


## v1.7.0

### Enhancements

 * Experimental Windows support (by @neptoess).
 * The produced message headers are now available in the delivery report
   `Message.Headers` if the Producer's `go.delivery.report.fields`
   configuration property is set to include `headers`, e.g.:
   `"go.delivery.report.fields": "key,value,headers"`
   This comes at a performance cost and are thus disabled by default.


### Fixes

* AdminClient.CreateTopics() previously did not accept default value(-1) of
  ReplicationFactor without specifying an explicit ReplicaAssignment, this is
  now fixed.

confluent-kafka-go is based on librdkafka v1.7.0, see the
[librdkafka release notes](https://github.com/confluentinc/librdkafka/releases/tag/v1.7.0)
for a complete list of changes, enhancements, fixes and upgrade considerations.



## v1.6.1

v1.6.1 is a feature release:

 * KIP-429: Incremental consumer rebalancing - see [cooperative_consumer_example.go](examples/cooperative_consumer_example/cooperative_consumer_example.go)
   for an example how to use the new incremental rebalancing consumer.
 * KIP-480: Sticky producer partitioner - increase throughput and decrease
   latency by sticking to a single random partition for some time.
 * KIP-447: Scalable transactional producer - a single transaction producer can
   now be used for multiple input partitions.

confluent-kafka-go is based on and bundles librdkafka v1.6.1, see the
[librdkafka release notes](https://github.com/confluentinc/librdkafka/releases/tag/v1.6.0)
for a complete list of changes, enhancements, fixes and upgrade considerations.

### Enhancements

 * `go.delivery.report.fields=all,key,value,none` can now be used to
   avoid copying message key and/or value to the delivery report, improving
   performance in high-throughput applications (by @kevinconaway).


### Fixes

 * Consumer.Close() previously did not trigger the final RevokePartitions
   callback, this is now fixed.



## v1.5.2

v1.5.2 is a maintenance release with the following fixes and enhancements:

 - Bundles librdkafka v1.5.2 - see release notes for all enhancements and fixes.
 - Documentation fixes

confluent-kafka-go is based on librdkafka v1.5.2, see the
[librdkafka release notes](https://github.com/confluentinc/librdkafka/releases/tag/v1.5.2)
for a complete list of changes, enhancements, fixes and upgrade considerations.
<|MERGE_RESOLUTION|>--- conflicted
+++ resolved
@@ -10,15 +10,12 @@
  * Fixes a nil pointer bug in the protobuf `Serializer.Serialize()`, caused due to
    an unchecked error (#997, @baganokodo2022).
  * Fixes incorrect protofbuf FileDescriptor references (#989, @Mrmann87).
-<<<<<<< HEAD
  * [KIP-339](https://cwiki.apache.org/confluence/display/KAFKA/KIP-339%3A+Create+a+new+IncrementalAlterConfigs+API)
    IncrementalAlterConfigs API (#945).
-=======
  * Allow fetching all partition offsets for a consumer group by passing a
    `nil` slice in `AdminClient.ListConsumerGroupOffsets`, when earlier it
    was not processing that correctly (#985, @alexandredantas).
  * Deprecate m.LeaderEpoch in favor of m.TopicPartition.LeaderEpoch (#1012).
->>>>>>> 3809dd52
 
 confluent-kafka-go is based on librdkafka v2.2.0, see the
 [librdkafka v2.2.0 release notes](https://github.com/confluentinc/librdkafka/releases/tag/v2.2.0-RC1)
