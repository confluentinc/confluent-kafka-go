--- conflicted
+++ resolved
@@ -9,11 +9,8 @@
  * [KIP-430](https://cwiki.apache.org/confluence/display/KAFKA/KIP-430+-+Return+Authorized+Operations+in+Describe+Responses):
    Return authorized operations in Describe Responses.
    (#964, @jainruchir).
-<<<<<<< HEAD
-=======
  * Add `Rack` to the `Node` type, so AdminAPI calls can expose racks for brokers
    (currently, all Describe Responses) (#964, @jainruchir).
->>>>>>> 6d542275
  * MockCluster can now be shutdown and started again to test broker
    availability problems (#998, @kkoehler).
  * Fixes a bug in the mock schema registry client where the wrong ID was being
