version: v1.0
name: 'confluent-kafka-go build pipeline'
agent:
  machine:
    type: s1-prod-ubuntu20-04-amd64-1
global_job_config:
  env_vars:
    - name: LIBRDKAFKA_VERSION
      value: v2.0.0
  prologue:
    commands:
      - checkout
blocks:
  - name: "Go 1.16 OSX bundled librdkafka"
    dependencies: [ ]
    task:
      agent:
        machine:
          type: s1-prod-macos
      prologue:
        commands:
          - export GOLINT="$GOPATH/bin/golint"
          - export PKG_CONFIG_PATH="/usr/local/opt/openssl/lib/pkgconfig:$HOME/confluent-kafka-go/tmp-build/lib/pkgconfig"
          - export LD_LIBRARY_PATH="$HOME/confluent-kafka-go/tmp-build/lib"
          - export DYLD_LIBRARY_PATH="$HOME/confluent-kafka-go/tmp-build/lib"
          - sem-version go 1.16
          - rm -rf tmp-build
          # - go install golang.org/x/lint/golint@latest && touch .do_lint
      jobs:
        - name: "Static Build"
          commands:
            - for dir in kafka examples ; do (cd $dir && go get ./...) ; done
            - for dir in kafka examples ; do (cd $dir && go install ./...) ; done
            - if [[ -f .do_lint ]]; then $GOLINT -set_exit_status ./examples/... \
              ./kafka/... ./kafkatest/... ./soaktest/... ./schemaregistry/...; fi
        - name: "Dynamic Build"
          commands:
            - echo
            - echo $PKG_CONFIG_PATH
            - bash mk/bootstrap-librdkafka.sh ${LIBRDKAFKA_VERSION} tmp-build
            - for dir in kafka examples ; do (cd $dir && go get -tags dynamic ./...) ; done
            - for dir in kafka examples ; do (cd $dir && go install -tags dynamic ./...); done
            - if [[ -f .do_lint ]]; then $GOLINT -set_exit_status ./examples/... \
              ./kafka/... ./kafkatest/... ./soaktest/... ./schemaregistry/...; fi
            - for dir in kafka schemaregistry ; do (cd $dir && go test -timeout 180s -v -tags dynamic ./...) ; done
  - name: "Go 1.16 linux bundled librdkafka"
    dependencies: [ ]
    task:
      agent:
        machine:
          type: s1-prod-ubuntu20-04-amd64-2
      prologue:
        commands:
          - export GOLINT="$GOPATH/bin/golint"
          - export PKG_CONFIG_PATH="$HOME/confluent-kafka-go/tmp-build/lib/pkgconfig"
          - export LD_LIBRARY_PATH="$HOME/confluent-kafka-go/tmp-build/lib"
          - export DYLD_LIBRARY_PATH="$HOME/confluent-kafka-go/tmp-build/lib"
          - sem-version go 1.16
          - wget -qO - https://packages.confluent.io/deb/5.4/archive.key | sudo apt-key add -
          - sudo add-apt-repository "deb [arch=amd64] https://packages.confluent.io/deb/5.4 stable main"
          - sudo apt-get update -q
          - sudo apt-get install confluent-librdkafka-plugins -y
          - rm -rf tmp-build
          #- go install golang.org/x/lint/golint@latest && touch .do_lint
      jobs:
        - name: "Static Build"
          commands:
            - for dir in kafka examples ; do (cd $dir && go get ./...) ; done
            - for dir in kafka examples ; do (cd $dir && go install ./...) ; done
            - if [[ -f .do_lint ]]; then $GOLINT -set_exit_status ./examples/... \
              ./kafka/... ./kafkatest/... ./soaktest/... ./schemaregistry/...; fi
        - name: "Dynamic Build"
          commands:
            - echo
            - bash mk/bootstrap-librdkafka.sh ${LIBRDKAFKA_VERSION} tmp-build
            - for dir in kafka examples ; do (cd $dir && go get -tags dynamic ./...) ; done
            - for dir in kafka examples ; do (cd $dir && go install -tags dynamic ./...); done
            - if [[ -f .do_lint ]]; then $GOLINT -set_exit_status ./examples/... \
              ./kafka/... ./kafkatest/... ./soaktest/... ./schemaregistry/...; fi
            - for dir in kafka schemaregistry ; do (cd $dir && go test -timeout 180s -v -tags dynamic ./...); done
  - name: "Go 1.16 linux arm64 bundled librdkafka"
    dependencies: [ ]
    task:
      agent:
        machine:
          type: s1-prod-ubuntu20-04-arm64-1
      prologue:
        commands:
          - sem-version go 1.16
          - wget -qO - https://packages.confluent.io/deb/5.4/archive.key | sudo apt-key add -
          - sudo add-apt-repository "deb [arch=amd64] https://packages.confluent.io/deb/5.4 stable main"
          - sudo apt-get update -q
          #- sudo apt-get install confluent-librdkafka-plugins -y
          - rm -rf tmp-build
          #- go install golang.org/x/lint/golint@latest && touch .do_lint
      jobs:
        - name: "Static Build"
          commands:
            - for dir in kafka examples ; do (cd $dir && go get ./...) ; done
            - for dir in kafka examples ; do (cd $dir && go install ./...) ; done
            - if [[ -f .do_lint ]]; then $GOLINT -set_exit_status ./examples/... \
              ./kafka/... ./kafkatest/... ./soaktest/... ./schemaregistry/...; fi
<<<<<<< HEAD
  - name: "Go 1.16 Windows bundled librdkafka"
    dependencies: [ ]
    task:
      agent:
        machine:
          type: s1-prod-windows
      prologue:
        commands:
          - curl https://dl.google.com/go/go1.16.windows-amd64.msi -o go.msi
          - msiexec /i go.msi /quiet
          - setx /M PATH "%PATH%;%USERPROFILE%\go\bin"
          - ./mk/setup-msys2-mingw64.sh
          - $env:PATH = 'C:\tools\msys64\mingw64\bin;' + $env:PATH
          - $env:MAKE = 'mingw32-make'
      jobs:
        - name: "Static Build"
          commands:
            - foreach ($dir in (Get-ChildItem -Directory -Path "examples")) {
                Write-Host $dir.FullName
                Set-Location $dir.FullName
                Start-Process go.exe -ArgumentList "get .\..." -NoNewWindow -Wait
              }
            - foreach ($dir in (Get-ChildItem -Directory -Path "examples")) {
                Write-Host $dir.FullName
                Set-Location $dir.FullName
                Start-Process go.exe -ArgumentList "install .\..." -NoNewWindow -Wait
              }
=======
            - for dir in kafka schemaregistry ; do (cd $dir && go test -timeout 180s -v ./...); done
  # TODO: Disabled because uses PowerShell instead of sh
  # - name: "Go 1.16 Windows bundled librdkafka"
  #   dependencies: [ ]
  #   task:
  #     agent:
  #       machine:
  #         type: s1-prod-windows
  #     prologue:
  #       commands:
  #         - curl https://dl.google.com/go/go1.16.windows-amd64.msi -o go.msi
  #         - msiexec /i go.msi /quiet
  #         - setx /M PATH "%PATH%;%USERPROFILE%\go\bin"
  #         - rm -rf tmp-build
  #         - go install golang.org/x/lint/golint@latest && touch .do_lint
  #         - ./mk/setup-msys2-mingw64.sh
  #         - export PATH=/C/tools/msys64/mingw64/bin:$PATH
  #         - export MAKE=mingw32-make
  #     jobs:
  #       - name: "Static Build"
  #         commands:
  #           - for dir in kafka examples ; do (cd $dir && go get ./...) ; done
  #           - for dir in kafka examples ; do (cd $dir && go install ./...) ; done
  #           - if [[ -f .do_lint ]]; then $GOLINT -set_exit_status ./examples/... \
  #             ./kafka/... ./kafkatest/... ./soaktest/... ./schemaregistry/...; fi
>>>>>>> 3460bfe3
<|MERGE_RESOLUTION|>--- conflicted
+++ resolved
@@ -100,7 +100,6 @@
             - for dir in kafka examples ; do (cd $dir && go install ./...) ; done
             - if [[ -f .do_lint ]]; then $GOLINT -set_exit_status ./examples/... \
               ./kafka/... ./kafkatest/... ./soaktest/... ./schemaregistry/...; fi
-<<<<<<< HEAD
   - name: "Go 1.16 Windows bundled librdkafka"
     dependencies: [ ]
     task:
@@ -127,31 +126,4 @@
                 Write-Host $dir.FullName
                 Set-Location $dir.FullName
                 Start-Process go.exe -ArgumentList "install .\..." -NoNewWindow -Wait
-              }
-=======
-            - for dir in kafka schemaregistry ; do (cd $dir && go test -timeout 180s -v ./...); done
-  # TODO: Disabled because uses PowerShell instead of sh
-  # - name: "Go 1.16 Windows bundled librdkafka"
-  #   dependencies: [ ]
-  #   task:
-  #     agent:
-  #       machine:
-  #         type: s1-prod-windows
-  #     prologue:
-  #       commands:
-  #         - curl https://dl.google.com/go/go1.16.windows-amd64.msi -o go.msi
-  #         - msiexec /i go.msi /quiet
-  #         - setx /M PATH "%PATH%;%USERPROFILE%\go\bin"
-  #         - rm -rf tmp-build
-  #         - go install golang.org/x/lint/golint@latest && touch .do_lint
-  #         - ./mk/setup-msys2-mingw64.sh
-  #         - export PATH=/C/tools/msys64/mingw64/bin:$PATH
-  #         - export MAKE=mingw32-make
-  #     jobs:
-  #       - name: "Static Build"
-  #         commands:
-  #           - for dir in kafka examples ; do (cd $dir && go get ./...) ; done
-  #           - for dir in kafka examples ; do (cd $dir && go install ./...) ; done
-  #           - if [[ -f .do_lint ]]; then $GOLINT -set_exit_status ./examples/... \
-  #             ./kafka/... ./kafkatest/... ./soaktest/... ./schemaregistry/...; fi
->>>>>>> 3460bfe3
+              }